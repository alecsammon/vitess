# Copyright 2012, Google Inc. All rights reserved.
# Use of this source code is governed by a BSD-style license that can
# be found in the LICENSE file.

MAKEFLAGS = -s

.PHONY: all build test clean unit_test unit_test_cover unit_test_race queryservice_test integration_test bson site_test site_integration_test

all: build test

# Values to be burned into the binary at build-time.
LDFLAGS = "\
	-X github.com/youtube/vitess/go/vt/servenv.buildHost   '$$(hostname)'\
	-X github.com/youtube/vitess/go/vt/servenv.buildUser   '$$(whoami)'\
	-X github.com/youtube/vitess/go/vt/servenv.buildGitRev '$$(git rev-parse HEAD)'\
	-X github.com/youtube/vitess/go/vt/servenv.buildTime   '$$(date)'\
"

build:
	go install -ldflags ${LDFLAGS} ./go/...

# Set VT_TEST_FLAGS to pass flags to python tests.
# For example, verbose output: export VT_TEST_FLAGS=-v
test: unit_test queryservice_test integration_test
site_test: unit_test site_integration_test

clean:
	go clean -i ./go/...
	rm -rf java/vtocc-client/target java/vtocc-jdbc-driver/target third_party/acolyte

unit_test:
	go test ./go/...

# Run the code coverage tools, compute aggregate.
# If you want to improve in a directory, run:
#   go test -coverprofile=coverage.out && go tool cover -html=coverage.out
unit_test_cover:
	go test -cover ./go/... | misc/parse_cover.py

unit_test_race:
	go test -race ./go/...

# Run coverage and upload to coveralls.io.
# Requires the secret COVERALLS_TOKEN env variable to be set.
unit_test_goveralls:
	go list -f '{{if len .TestGoFiles}}go test -coverprofile={{.Dir}}/.coverprofile {{.ImportPath}}{{end}}' ./go/... | xargs -i sh -c {}
	gover ./go/
<<<<<<< HEAD
	if ! [ -z "$$COVERALLS_TOKEN" ]; then \
		goveralls -coverprofile=gover.coverprofile -repotoken $$COVERALLS_TOKEN ; \
=======
	# Travis doesn't set the token for forked pull requests, so skip
	# upload if COVERALLS_TOKEN is unset.
	if ! [ -z "$$COVERALLS_TOKEN" ]; then \
		goveralls -coverprofile=gover.coverprofile -repotoken $$COVERALLS_TOKEN; \
>>>>>>> d638fcb5
	fi

queryservice_test:
	echo $$(date): Running test/queryservice_test.py...
	if [ -e "/usr/bin/memcached" ]; then \
		time test/queryservice_test.py -m -e vtocc $$VT_TEST_FLAGS || exit 1 ; \
		time test/queryservice_test.py -m -e vttablet $$VT_TEST_FLAGS || exit 1 ; \
	else \
		time test/queryservice_test.py -e vtocc $$VT_TEST_FLAGS || exit 1 ; \
		time test/queryservice_test.py -e vttablet $$VT_TEST_FLAGS || exit 1 ; \
	fi

# These tests should be run by users to check that Vitess works in their environment.
site_integration_test_files = \
	keyrange_test.py \
	keyspace_test.py \
	mysqlctl.py \
	secure.py \
	tabletmanager.py \
	update_stream.py \
	vtdb_test.py \
	vtgatev2_test.py \
	zkocc_test.py

# These tests should be run by developers after making code changes.
# Integration tests are grouped into 3 suites.
# - small: under 30 secs
# - medium: 30 secs - 1 min
# - large: over 1 min
small_integration_test_files = \
	initial_sharding.py \
	initial_sharding_bytes.py \
	vertical_split.py \
	vertical_split_vtgate.py \
	schema.py \
	keyspace_test.py \
	keyrange_test.py \
	mysqlctl.py \
	sharded.py \
	secure.py \
	binlog.py \
	clone.py

medium_integration_test_files = \
	tabletmanager.py \
	reparent.py \
	vtdb_test.py \
	rowcache_invalidator.py

large_integration_test_files = \
	vtgatev2_test.py \
	zkocc_test.py

# The following tests are considered too flaky to be included
# in the continous integration test suites
ci_skip_integration_test_files = \
	resharding_bytes.py \
	resharding.py \
	update_stream.py

.ONESHELL:
SHELL = /bin/bash

# function to execute a list of integration test files
# exits on first failure
define run_integration_tests
	cd test ; \
	for t in $1 ; do \
		echo $$(date): Running test/$$t... ; \
		output=$$(time ./$$t $$VT_TEST_FLAGS 2>&1) ; \
		if [[ $$? != 0 ]]; then \
			echo "$$output" >&2 ; \
			exit 1 ; \
		fi ; \
		echo ; \
	done
endef

small_integration_test:
	$(call run_integration_tests, $(small_integration_test_files))

medium_integration_test:
	$(call run_integration_tests, $(medium_integration_test_files))

large_integration_test:
	$(call run_integration_tests, $(large_integration_test_files))

ci_skip_integration_test:
	$(call run_integration_tests, $(ci_skip_integration_test_files))

integration_test: small_integration_test medium_integration_test large_integration_test ci_skip_integration_test

site_integration_test:
	$(call run_integration_tests, $(site_integration_test_files))

# this rule only works if bootstrap.sh was successfully ran in ./java
java_test:
	cd java && mvn verify

java_vtgate_client_test:
	mvn -f java/gorpc/pom.xml clean install -DskipTests
	mvn -f java/vtgate-client/pom.xml clean verify

v3_test:
	cd test && ./vtgatev3_test.py

bson:
	go generate ./go/...<|MERGE_RESOLUTION|>--- conflicted
+++ resolved
@@ -45,15 +45,10 @@
 unit_test_goveralls:
 	go list -f '{{if len .TestGoFiles}}go test -coverprofile={{.Dir}}/.coverprofile {{.ImportPath}}{{end}}' ./go/... | xargs -i sh -c {}
 	gover ./go/
-<<<<<<< HEAD
-	if ! [ -z "$$COVERALLS_TOKEN" ]; then \
-		goveralls -coverprofile=gover.coverprofile -repotoken $$COVERALLS_TOKEN ; \
-=======
 	# Travis doesn't set the token for forked pull requests, so skip
 	# upload if COVERALLS_TOKEN is unset.
 	if ! [ -z "$$COVERALLS_TOKEN" ]; then \
 		goveralls -coverprofile=gover.coverprofile -repotoken $$COVERALLS_TOKEN; \
->>>>>>> d638fcb5
 	fi
 
 queryservice_test:
