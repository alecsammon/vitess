#!/usr/bin/env python
# coding: utf-8

import itertools
import json
import logging
import unittest

import environment
import keyspace_util
import tablet
import utils
from protocols_flavor import protocols_flavor


from vtdb import dbexceptions
from vtdb import vtgate_cursor
from vtdb import vtgate_client

shard_0_master = tablet.Tablet()
shard_1_master = tablet.Tablet()
lookup_master = tablet.Tablet()

keyspace_env = None

create_vt_user = '''create table vt_user (
id bigint,
name varchar(64),
primary key (id)
) Engine=InnoDB'''

create_vt_user2 = '''create table vt_user2 (
id bigint,
name varchar(64),
primary key (id)
) Engine=InnoDB'''

create_vt_user_extra = '''create table vt_user_extra (
user_id bigint,
email varchar(64),
primary key (user_id)
) Engine=InnoDB'''

create_vt_music = '''create table vt_music (
user_id bigint,
id bigint,
song varchar(64),
primary key (user_id, id)
) Engine=InnoDB'''

create_vt_music_extra = '''create table vt_music_extra (
music_id bigint,
user_id bigint,
artist varchar(64),
primary key (music_id)
) Engine=InnoDB'''

create_vt_user_idx = '''create table vt_user_idx (
id bigint auto_increment,
primary key (id)
) Engine=InnoDB'''

create_name_user2_map = '''create table name_user2_map (
name varchar(64),
user2_id bigint,
primary key (name, user2_id)
) Engine=InnoDB'''

create_music_user_map = '''create table music_user_map (
music_id bigint auto_increment,
user_id bigint,
primary key (music_id)
) Engine=InnoDB'''

vschema = '''{
  "Keyspaces": {
    "user": {
      "Sharded": true,
      "Vindexes": {
        "user_index": {
          "Type": "hash_autoinc",
          "Params": {
            "Table": "vt_user_idx",
            "Column": "id"
          },
          "Owner": "vt_user"
        },
        "name_user2_map": {
          "Type": "lookup_hash",
          "Params": {
            "Table": "name_user2_map",
            "From": "name",
            "To": "user2_id"
          },
          "Owner": "vt_user2"
        },
        "music_user_map": {
          "Type": "lookup_hash_unique_autoinc",
          "Params": {
            "Table": "music_user_map",
            "From": "music_id",
            "To": "user_id"
          },
          "Owner": "vt_music"
        }
      },
      "Classes": {
        "vt_user": {
          "ColVindexes": [
            {
              "Col": "id",
              "Name": "user_index"
            }
          ]
        },
        "vt_user2": {
          "ColVindexes": [
            {
              "Col": "id",
              "Name": "user_index"
            },
            {
              "Col": "name",
              "Name": "name_user2_map"
            }
          ]
        },
        "vt_user_extra": {
          "ColVindexes": [
            {
              "Col": "user_id",
              "Name": "user_index"
            }
          ]
        },
        "vt_music": {
          "ColVindexes": [
            {
              "Col": "user_id",
              "Name": "user_index"
            },
            {
              "Col": "id",
              "Name": "music_user_map"
            }
          ]
        },
        "vt_music_extra": {
          "ColVindexes": [
            {
              "Col": "music_id",
              "Name": "music_user_map"
            },
            {
              "Col": "user_id",
              "Name": "user_index"
            }
          ]
        }
      },
      "Tables": {
        "vt_user": "vt_user",
        "vt_user2": "vt_user2",
        "vt_user_extra": "vt_user_extra",
        "vt_music": "vt_music",
        "vt_music_extra": "vt_music_extra"
      }
    },
    "lookup": {
      "Sharded": false,
      "Tables": {
        "vt_user_idx": "",
        "music_user_map": "",
        "name_user2_map": ""
      }
    }
  }
}'''

# Verify valid json
json.loads(vschema)


def setUpModule():
  global keyspace_env
  global shard_0_master
  global shard_1_master
  global lookup_master
  logging.debug('in setUpModule')

  try:
    environment.topo_server().setup()
    logging.debug('Setting up tablets')
    keyspace_env = keyspace_util.TestEnv()
    keyspace_env.launch(
        'user',
        shards=['-80', '80-'],
        ddls=[
            create_vt_user,
            create_vt_user2,
            create_vt_user_extra,
            create_vt_music,
            create_vt_music_extra,
            ],
        )
    keyspace_env.launch(
        'lookup',
        ddls=[
            create_vt_user_idx,
            create_music_user_map,
            create_name_user2_map,
            ],
        )
    shard_0_master = keyspace_env.tablet_map['user.-80.master']
    shard_1_master = keyspace_env.tablet_map['user.80-.master']
    lookup_master = keyspace_env.tablet_map['lookup.0.master']

    utils.apply_vschema(vschema)
    utils.VtGate().start()
  except:
    tearDownModule()
    raise


def tearDownModule():
  logging.debug('in tearDownModule')
  utils.required_teardown()
  if utils.options.skip_teardown:
    return
  logging.debug('Tearing down the servers and setup')
  if keyspace_env:
    keyspace_env.teardown()

  environment.topo_server().teardown()

  utils.kill_sub_processes()
  utils.remove_tmp_files()


def get_connection(timeout=10.0):
  protocol, endpoint = utils.vtgate.rpc_endpoint(python=True)
  try:
    return vtgate_client.connect(protocol, endpoint, timeout)
  except Exception:
    logging.exception('Connection to vtgate (timeout=%s) failed.', timeout)
    raise


class TestVTGateFunctions(unittest.TestCase):

  def setUp(self):
    self.master_tablet = shard_1_master
    if protocols_flavor().vtgate_python_types() == 'proto3':
      self.int_type = 265
      self.string_type = 6165
    else:
      self.int_type = 8L
      self.string_type = 253L

  def execute_on_master(self, vtgate_conn, sql, bind_vars):
    return vtgate_conn._execute(
        sql, bind_vars, tablet_type='master', keyspace_name=None)

  def test_user(self):
    count = 4
    vtgate_conn = get_connection()
    cursor = vtgate_conn.cursor(
        tablet_type='master', keyspace=None, writable=True)

    # Test insert
    for x in xrange(count):
      i = x+1
      cursor.begin()
      cursor.execute(
          'insert into vt_user (name) values (:name)',
          {'name': 'test %s' % i})
      self.assertEqual(
          (cursor.fetchall(), cursor.rowcount, cursor.lastrowid,
           cursor.description),
          ([], 1L, i, []))
      cursor.commit()

    # Test select equal
    for x in xrange(count):
      i = x+1
      cursor.execute('select id, name from vt_user where id = :id', {'id': i})
      self.assertEqual(
          (cursor.fetchall(), cursor.rowcount, cursor.lastrowid,
           cursor.description),
          ([(i, 'test %s' % i)], 1L, 0,
           [('id', self.int_type), ('name', self.string_type)]))

    # Test insert with no auto-inc, then auto-inc
    vtgate_conn.begin()
    result = self.execute_on_master(
        vtgate_conn,
        'insert into vt_user (id, name) values (:id, :name)',
        {'id': 6, 'name': 'test 6'})
    self.assertEqual(result, ([], 1L, 0L, []))
    result = self.execute_on_master(
        vtgate_conn,
        'insert into vt_user (name) values (:name)',
        {'name': 'test 7'})
    self.assertEqual(result, ([], 1L, 7L, []))
    vtgate_conn.commit()

    # Verify values in db
    result = shard_0_master.mquery('vt_user', 'select id, name from vt_user')
    self.assertEqual(result, ((1L, 'test 1'), (2L, 'test 2'), (3L, 'test 3')))
    result = shard_1_master.mquery('vt_user', 'select id, name from vt_user')
    self.assertEqual(result, ((4L, 'test 4'), (6L, 'test 6'), (7L, 'test 7')))
    result = lookup_master.mquery('vt_lookup', 'select id from vt_user_idx')
    self.assertEqual(result, ((1L,), (2L,), (3L,), (4L,), (6L,), (7L,)))

    # Test IN clause
    result = self.execute_on_master(
        vtgate_conn,
        'select id, name from vt_user where id in (:a, :b)', {'a': 1, 'b': 4})
    result[0].sort()
    self.assertEqual(
        result,
        ([(1L, 'test 1'), (4L, 'test 4')], 2L, 0,
         [('id', self.int_type), ('name', self.string_type)]))
    result = self.execute_on_master(
        vtgate_conn,
        'select id, name from vt_user where id in (:a, :b)', {'a': 1, 'b': 2})
    result[0].sort()
    self.assertEqual(
        result,
        ([(1L, 'test 1'), (2L, 'test 2')], 2L, 0,
         [('id', self.int_type), ('name', self.string_type)]))

<<<<<<< HEAD
=======
    # Test keyrange
    # FIXME(alainjobart): the values encoded in these strings are not UTF-8,
    # causing the encoding to fail. Check with Sugu on what to do.
    # Maybe the keyrange should be HEX-encoded in the query to avoid the issue.
    if protocols_flavor().vtgate_python_types() != 'proto3':
      result = self.execute_on_master(
          vtgate_conn,
          "select * from vt_user where keyrange('', '\x80')", {})
      self.assertEqual(
          result,
          ([(1L, 'test 1'), (2L, 'test 2'), (3L, 'test 3')], 3L, 0,
           [('id', self.int_type), ('name', self.string_type)]))

      result = self.execute_on_master(
          vtgate_conn,
          "select * from vt_user where keyrange('\x80', '')", {})
      self.assertEqual(
          result,
          ([(4L, 'test 4'), (6L, 'test 6'), (7L, 'test 7')], 3L, 0,
           [('id', self.int_type), ('name', self.string_type)]))

>>>>>>> 81262da9
    # Test scatter
    result = vtgate_conn._execute(
        'select id, name from vt_user',
        {}, tablet_type='master', keyspace_name=None)
    result[0].sort()
    self.assertEqual(
        result,
        ([(1L, 'test 1'), (2L, 'test 2'), (3L, 'test 3'), (4L, 'test 4'),
          (6L, 'test 6'), (7L, 'test 7')], 6L, 0,
         [('id', self.int_type), ('name', self.string_type)]))

    # Test stream over scatter
    stream_cursor_1 = vtgate_conn.cursor(
        tablet_type='master', keyspace=None,
        cursorclass=vtgate_cursor.StreamVTGateCursor)
    stream_cursor_1.execute('select id, name from vt_user', {})
    stream_cursor_2 = vtgate_conn.cursor(
        tablet_type='master', keyspace=None,
        cursorclass=vtgate_cursor.StreamVTGateCursor)
    stream_cursor_2.execute('select id, name from vt_user', {})
    self.assertEqual(stream_cursor_1.description,
                     [('id', self.int_type), ('name', self.string_type)])
    self.assertEqual(stream_cursor_2.description,
                     [('id', self.int_type), ('name', self.string_type)])
    rows_1 = []
    rows_2 = []
    for row_1, row_2 in itertools.izip(stream_cursor_1, stream_cursor_2):
      rows_1.append(row_1)
      rows_2.append(row_2)
    self.assertEqual(
        sorted(rows_1),
        [(1L, 'test 1'), (2L, 'test 2'), (3L, 'test 3'), (4L, 'test 4'),
         (6L, 'test 6'), (7L, 'test 7')])
    self.assertEqual(
        sorted(rows_2),
        [(1L, 'test 1'), (2L, 'test 2'), (3L, 'test 3'), (4L, 'test 4'),
         (6L, 'test 6'), (7L, 'test 7')])

    # Test updates
    vtgate_conn.begin()
    result = self.execute_on_master(
        vtgate_conn,
        'update vt_user set name = :name where id = :id',
        {'id': 1, 'name': 'test one'})
    self.assertEqual(result, ([], 1L, 0L, []))
    result = self.execute_on_master(
        vtgate_conn,
        'update vt_user set name = :name where id = :id',
        {'id': 4, 'name': 'test four'})
    self.assertEqual(result, ([], 1L, 0L, []))
    vtgate_conn.commit()
    result = shard_0_master.mquery('vt_user', 'select id, name from vt_user')
    self.assertEqual(
        result, ((1L, 'test one'), (2L, 'test 2'), (3L, 'test 3')))
    result = shard_1_master.mquery('vt_user', 'select id, name from vt_user')
    self.assertEqual(
        result, ((4L, 'test four'), (6L, 'test 6'), (7L, 'test 7')))

    # Test deletes
    vtgate_conn.begin()
    result = self.execute_on_master(
        vtgate_conn,
        'delete from vt_user where id = :id',
        {'id': 1})
    self.assertEqual(result, ([], 1L, 0L, []))
    result = self.execute_on_master(
        vtgate_conn,
        'delete from vt_user where id = :id',
        {'id': 4})
    self.assertEqual(result, ([], 1L, 0L, []))
    vtgate_conn.commit()
    result = shard_0_master.mquery('vt_user', 'select id, name from vt_user')
    self.assertEqual(result, ((2L, 'test 2'), (3L, 'test 3')))
    result = shard_1_master.mquery('vt_user', 'select id, name from vt_user')
    self.assertEqual(result, ((6L, 'test 6'), (7L, 'test 7')))
    result = lookup_master.mquery('vt_lookup', 'select id from vt_user_idx')
    self.assertEqual(result, ((2L,), (3L,), (6L,), (7L,)))

  def test_user2(self):
    # user2 is for testing non-unique vindexes
    vtgate_conn = get_connection()
    vtgate_conn.begin()
    result = self.execute_on_master(
        vtgate_conn,
        'insert into vt_user2 (id, name) values (:id, :name)',
        {'id': 1, 'name': 'name1'})
    self.assertEqual(result, ([], 1L, 0L, []))
    result = self.execute_on_master(
        vtgate_conn,
        'insert into vt_user2 (id, name) values (:id, :name)',
        {'id': 7, 'name': 'name1'})
    self.assertEqual(result, ([], 1L, 0L, []))
    result = self.execute_on_master(
        vtgate_conn,
        'insert into vt_user2 (id, name) values (:id, :name)',
        {'id': 2, 'name': 'name2'})
    self.assertEqual(result, ([], 1L, 0L, []))
    vtgate_conn.commit()
    result = shard_0_master.mquery('vt_user', 'select id, name from vt_user2')
    self.assertEqual(result, ((1L, 'name1'), (2L, 'name2')))
    result = shard_1_master.mquery('vt_user', 'select id, name from vt_user2')
    self.assertEqual(result, ((7L, 'name1'),))
    result = lookup_master.mquery(
        'vt_lookup', 'select name, user2_id from name_user2_map')
    self.assertEqual(result, (('name1', 1L), ('name1', 7L), ('name2', 2L)))

    # Test select by id
    result = self.execute_on_master(
        vtgate_conn,
        'select id, name from vt_user2 where id = :id', {'id': 1})
    self.assertEqual(
        result, ([(1, 'name1')], 1L, 0,
                 [('id', self.int_type), ('name', self.string_type)]))

    # Test select by lookup
    result = self.execute_on_master(
        vtgate_conn,
        'select id, name from vt_user2 where name = :name', {'name': 'name1'})
    result[0].sort()
    self.assertEqual(
        result,
        ([(1, 'name1'), (7, 'name1')], 2L, 0,
         [('id', self.int_type), ('name', self.string_type)]))

    # Test IN clause using non-unique vindex
    result = self.execute_on_master(
        vtgate_conn,
        "select id, name from vt_user2 where name in ('name1', 'name2')", {})
    result[0].sort()
    self.assertEqual(
        result,
        ([(1, 'name1'), (2, 'name2'), (7, 'name1')], 3L, 0,
         [('id', self.int_type), ('name', self.string_type)]))
    result = self.execute_on_master(
        vtgate_conn,
        "select id, name from vt_user2 where name in ('name1')", {})
    result[0].sort()
    self.assertEqual(
        result,
        ([(1, 'name1'), (7, 'name1')], 2L, 0,
         [('id', self.int_type), ('name', self.string_type)]))

    # Test delete
    vtgate_conn.begin()
    result = self.execute_on_master(
        vtgate_conn,
        'delete from vt_user2 where id = :id',
        {'id': 1})
    self.assertEqual(result, ([], 1L, 0L, []))
    result = self.execute_on_master(
        vtgate_conn,
        'delete from vt_user2 where id = :id',
        {'id': 2})
    self.assertEqual(result, ([], 1L, 0L, []))
    vtgate_conn.commit()
    result = shard_0_master.mquery('vt_user', 'select id, name from vt_user2')
    self.assertEqual(result, ())
    result = shard_1_master.mquery('vt_user', 'select id, name from vt_user2')
    self.assertEqual(result, ((7L, 'name1'),))
    result = lookup_master.mquery(
        'vt_lookup', 'select name, user2_id from name_user2_map')
    self.assertEqual(result, (('name1', 7L),))
    vtgate_conn.begin()
    self.execute_on_master(
        vtgate_conn,
        'delete from vt_user2 where id = :id',
        {'id': 7})
    vtgate_conn.commit()

  def test_user_extra(self):
    # user_extra is for testing unowned functional vindex
    count = 4
    vtgate_conn = get_connection()
    for x in xrange(count):
      i = x+1
      vtgate_conn.begin()
      result = self.execute_on_master(
          vtgate_conn,
          'insert into vt_user_extra (user_id, email) '
          'values (:user_id, :email)',
          {'user_id': i, 'email': 'test %s' % i})
      self.assertEqual(result, ([], 1L, 0L, []))
      vtgate_conn.commit()
    for x in xrange(count):
      i = x+1
      result = self.execute_on_master(
          vtgate_conn,
          'select user_id, email from vt_user_extra where user_id = :user_id',
          {'user_id': i})
      self.assertEqual(
          result,
          ([(i, 'test %s' % i)], 1L, 0,
           [('user_id', self.int_type), ('email', self.string_type)]))
    result = shard_0_master.mquery(
        'vt_user', 'select user_id, email from vt_user_extra')
    self.assertEqual(result, ((1L, 'test 1'), (2L, 'test 2'), (3L, 'test 3')))
    result = shard_1_master.mquery(
        'vt_user', 'select user_id, email from vt_user_extra')
    self.assertEqual(result, ((4L, 'test 4'),))

    vtgate_conn.begin()
    result = self.execute_on_master(
        vtgate_conn,
        'update vt_user_extra set email = :email where user_id = :user_id',
        {'user_id': 1, 'email': 'test one'})
    self.assertEqual(result, ([], 1L, 0L, []))
    result = self.execute_on_master(
        vtgate_conn,
        'update vt_user_extra set email = :email where user_id = :user_id',
        {'user_id': 4, 'email': 'test four'})
    self.assertEqual(result, ([], 1L, 0L, []))
    vtgate_conn.commit()
    result = shard_0_master.mquery(
        'vt_user', 'select user_id, email from vt_user_extra')
    self.assertEqual(result, ((1L, 'test one'), (2L, 'test 2'), (3L, 'test 3')))
    result = shard_1_master.mquery(
        'vt_user', 'select user_id, email from vt_user_extra')
    self.assertEqual(result, ((4L, 'test four'),))

    vtgate_conn.begin()
    result = self.execute_on_master(
        vtgate_conn,
        'delete from vt_user_extra where user_id = :user_id',
        {'user_id': 1})
    self.assertEqual(result, ([], 1L, 0L, []))
    result = self.execute_on_master(
        vtgate_conn,
        'delete from  vt_user_extra where user_id = :user_id',
        {'user_id': 4})
    self.assertEqual(result, ([], 1L, 0L, []))
    vtgate_conn.commit()
    result = shard_0_master.mquery(
        'vt_user', 'select user_id, email from vt_user_extra')
    self.assertEqual(result, ((2L, 'test 2'), (3L, 'test 3')))
    result = shard_1_master.mquery(
        'vt_user', 'select user_id, email from vt_user_extra')
    self.assertEqual(result, ())
    vtgate_conn.begin()
    self.execute_on_master(
        vtgate_conn,
        'delete from  vt_user_extra where user_id = :user_id',
        {'user_id': 2})
    self.execute_on_master(
        vtgate_conn,
        'delete from  vt_user_extra where user_id = :user_id',
        {'user_id': 3})
    vtgate_conn.commit()

  def test_music(self):
    # music is for testing owned lookup index
    count = 4
    vtgate_conn = get_connection()
    for x in xrange(count):
      i = x+1
      vtgate_conn.begin()
      result = self.execute_on_master(
          vtgate_conn,
          'insert into vt_music (user_id, song) values (:user_id, :song)',
          {'user_id': i, 'song': 'test %s' % i})
      self.assertEqual(result, ([], 1L, i, []))
      vtgate_conn.commit()
    for x in xrange(count):
      i = x+1
      result = self.execute_on_master(
          vtgate_conn,
          'select user_id, id, song from vt_music where id = :id', {'id': i})
      self.assertEqual(
          result,
          ([(i, i, 'test %s' % i)], 1, 0,
           [('user_id', self.int_type),
            ('id', self.int_type),
            ('song', self.string_type)]))
    vtgate_conn.begin()
    result = self.execute_on_master(
        vtgate_conn,
        'insert into vt_music (user_id, id, song) '
        'values (:user_id, :id, :song)',
        {'user_id': 5, 'id': 6, 'song': 'test 6'})
    self.assertEqual(result, ([], 1L, 0L, []))
    result = self.execute_on_master(
        vtgate_conn,
        'insert into vt_music (user_id, song) values (:user_id, :song)',
        {'user_id': 6, 'song': 'test 7'})
    self.assertEqual(result, ([], 1L, 7L, []))
    result = self.execute_on_master(
        vtgate_conn,
        'insert into vt_music (user_id, song) values (:user_id, :song)',
        {'user_id': 6, 'song': 'test 8'})
    self.assertEqual(result, ([], 1L, 8L, []))
    vtgate_conn.commit()
    result = shard_0_master.mquery(
        'vt_user', 'select user_id, id, song from vt_music')
    self.assertEqual(
        result,
        ((1L, 1L, 'test 1'), (2L, 2L, 'test 2'), (3L, 3L, 'test 3'),
         (5L, 6L, 'test 6')))
    result = shard_1_master.mquery(
        'vt_user', 'select user_id, id, song from vt_music')
    self.assertEqual(
        result, ((4L, 4L, 'test 4'), (6L, 7L, 'test 7'), (6L, 8L, 'test 8')))
    result = lookup_master.mquery(
        'vt_lookup', 'select music_id, user_id from music_user_map')
    self.assertEqual(
        result,
        ((1L, 1L), (2L, 2L), (3L, 3L), (4L, 4L), (6L, 5L), (7L, 6L), (8L, 6L)))

    vtgate_conn.begin()
    result = self.execute_on_master(
        vtgate_conn,
        'update vt_music set song = :song where id = :id',
        {'id': 6, 'song': 'test six'})
    self.assertEqual(result, ([], 1L, 0L, []))
    result = self.execute_on_master(
        vtgate_conn,
        'update vt_music set song = :song where id = :id',
        {'id': 7, 'song': 'test seven'})
    self.assertEqual(result, ([], 1L, 0L, []))
    vtgate_conn.commit()
    result = shard_0_master.mquery(
        'vt_user', 'select user_id, id, song from vt_music')
    self.assertEqual(
        result, ((1L, 1L, 'test 1'), (2L, 2L, 'test 2'), (3L, 3L, 'test 3'),
                 (5L, 6L, 'test six')))
    result = shard_1_master.mquery(
        'vt_user', 'select user_id, id, song from vt_music')
    self.assertEqual(
        result, ((4L, 4L, 'test 4'), (6L, 7L, 'test seven'),
                 (6L, 8L, 'test 8')))

    vtgate_conn.begin()
    result = self.execute_on_master(
        vtgate_conn,
        'delete from vt_music where id = :id',
        {'id': 3})
    self.assertEqual(result, ([], 1L, 0L, []))
    result = self.execute_on_master(
        vtgate_conn,
        'delete from vt_music where user_id = :user_id',
        {'user_id': 6})
    self.assertEqual(result, ([], 2L, 0L, []))
    vtgate_conn.commit()
    result = shard_0_master.mquery(
        'vt_user', 'select user_id, id, song from vt_music')
    self.assertEqual(
        result, ((1L, 1L, 'test 1'), (2L, 2L, 'test 2'), (5L, 6L, 'test six')))
    result = shard_1_master.mquery(
        'vt_user', 'select user_id, id, song from vt_music')
    self.assertEqual(result, ((4L, 4L, 'test 4'),))
    result = lookup_master.mquery(
        'vt_lookup', 'select music_id, user_id from music_user_map')
    self.assertEqual(result, ((1L, 1L), (2L, 2L), (4L, 4L), (6L, 5L)))

  def test_music_extra(self):
    # music_extra is for testing unonwed lookup index
    vtgate_conn = get_connection()
    vtgate_conn.begin()
    result = self.execute_on_master(
        vtgate_conn,
        'insert into vt_music_extra (music_id, user_id, artist) '
        'values (:music_id, :user_id, :artist)',
        {'music_id': 1, 'user_id': 1, 'artist': 'test 1'})
    self.assertEqual(result, ([], 1L, 0L, []))
    result = self.execute_on_master(
        vtgate_conn,
        'insert into vt_music_extra (music_id, artist) '
        'values (:music_id, :artist)',
        {'music_id': 6, 'artist': 'test 6'})
    self.assertEqual(result, ([], 1L, 0L, []))
    vtgate_conn.commit()
    result = self.execute_on_master(
        vtgate_conn,
        'select music_id, user_id, artist '
        'from vt_music_extra where music_id = :music_id',
        {'music_id': 6})
    self.assertEqual(
        result, ([(6L, 5L, 'test 6')], 1, 0,
                 [('music_id', self.int_type),
                  ('user_id', self.int_type),
                  ('artist', self.string_type)]))
    result = shard_0_master.mquery(
        'vt_user', 'select music_id, user_id, artist from vt_music_extra')
    self.assertEqual(result, ((1L, 1L, 'test 1'), (6L, 5L, 'test 6')))
    result = shard_1_master.mquery(
        'vt_user', 'select music_id, user_id, artist from vt_music_extra')
    self.assertEqual(result, ())

    vtgate_conn.begin()
    result = self.execute_on_master(
        vtgate_conn,
        'update vt_music_extra set artist = :artist '
        'where music_id = :music_id',
        {'music_id': 6, 'artist': 'test six'})
    self.assertEqual(result, ([], 1L, 0L, []))
    result = self.execute_on_master(
        vtgate_conn,
        'update vt_music_extra set artist = :artist '
        'where music_id = :music_id',
        {'music_id': 7, 'artist': 'test seven'})
    self.assertEqual(result, ([], 0L, 0L, []))
    vtgate_conn.commit()
    result = shard_0_master.mquery(
        'vt_user', 'select music_id, user_id, artist from vt_music_extra')
    self.assertEqual(result, ((1L, 1L, 'test 1'), (6L, 5L, 'test six')))

    vtgate_conn.begin()
    result = self.execute_on_master(
        vtgate_conn,
        'delete from vt_music_extra where music_id = :music_id',
        {'music_id': 6})
    self.assertEqual(result, ([], 1L, 0L, []))
    result = self.execute_on_master(
        vtgate_conn,
        'delete from vt_music_extra where music_id = :music_id',
        {'music_id': 7})
    self.assertEqual(result, ([], 0L, 0L, []))
    vtgate_conn.commit()
    result = shard_0_master.mquery(
        'vt_user', 'select music_id, user_id, artist from vt_music_extra')
    self.assertEqual(result, ((1L, 1L, 'test 1'),))

  def test_joins(self):
    vtgate_conn = get_connection()
    vtgate_conn.begin()
    self.execute_on_master(
        vtgate_conn,
        'insert into vt_user2 (id, name) values (:id, :name)',
        {'id': 1, 'name': 'name1'})
    self.execute_on_master(
        vtgate_conn,
        'insert into vt_user_extra (user_id, email) values (:user_id, :email)',
        {'user_id': 1, 'email': 'email1'})
    self.execute_on_master(
        vtgate_conn,
        'insert into vt_user_extra (user_id, email) values (:user_id, :email)',
        {'user_id': 2, 'email': 'email2'})
    vtgate_conn.commit()
    result = self.execute_on_master(
        vtgate_conn,
        'select u.id, u.name, e.user_id, e.email '
        'from vt_user2 u join vt_user_extra e where e.user_id = u.id',
        {})
    self.assertEqual(
        result,
        ([(1L, 'name1', 1L, 'email1')],
         1,
         0,
         [('id', 8), ('name', 253), ('user_id', 8), ('email', 253)]))
    result = self.execute_on_master(
        vtgate_conn,
        'select u.id, u.name, e.user_id, e.email '
        'from vt_user2 u join vt_user_extra e where e.user_id = u.id+1',
        {})
    self.assertEqual(
        result,
        ([(1L, 'name1', 2L, 'email2')],
         1,
         0,
         [('id', 8), ('name', 253), ('user_id', 8), ('email', 253)]))
    result = self.execute_on_master(
        vtgate_conn,
        'select u.id, u.name, e.user_id, e.email '
        'from vt_user2 u left join vt_user_extra e on e.user_id = u.id+1',
        {})
    self.assertEqual(
        result,
        ([(1L, 'name1', 2L, 'email2')],
         1,
         0,
         [('id', 8), ('name', 253), ('user_id', 8), ('email', 253)]))
    result = self.execute_on_master(
        vtgate_conn,
        'select u.id, u.name, e.user_id, e.email '
        'from vt_user2 u left join vt_user_extra e on e.user_id = u.id+2',
        {})
    self.assertEqual(
        result,
        ([(1L, 'name1', None, None)],
         1,
         0,
         [('id', 8), ('name', 253), ('user_id', 8), ('email', 253)]))
    result = self.execute_on_master(
        vtgate_conn,
        'select u.id, u.name, e.user_id, e.email '
        'from vt_user2 u join vt_user_extra e on e.user_id = u.id+2 '
        'where u.id = 2',
        {})
    self.assertEqual(
        result,
        ([],
         0,
         0,
         [('id', 8), ('name', 253), ('user_id', 8), ('email', 253)]))
    vtgate_conn.begin()
    self.execute_on_master(
        vtgate_conn,
        'delete from vt_user2 where id = :id',
        {'id': 1})
    self.execute_on_master(
        vtgate_conn,
        'delete from  vt_user_extra where user_id = :user_id',
        {'user_id': 1})
    self.execute_on_master(
        vtgate_conn,
        'delete from  vt_user_extra where user_id = :user_id',
        {'user_id': 2})
    vtgate_conn.commit()

  def test_insert_value_required(self):
    vtgate_conn = get_connection()
    try:
      vtgate_conn.begin()
      with self.assertRaisesRegexp(
          dbexceptions.DatabaseError, '.*value must be supplied.*'):
        self.execute_on_master(
            vtgate_conn,
            'insert into vt_user_extra (email) values (:email)',
            {'email': 'test 10'})
    finally:
      vtgate_conn.rollback()

  def test_vtclient(self):
    """This test uses vtclient to send and receive various queries.
    """
    utils.vtgate.vtclient(
        'insert into vt_user_extra(user_id, email) values (:v1, :v2)',
        bindvars=[10, 'test 10'])

    out, _ = utils.vtgate.vtclient(
        'select user_id, email from vt_user_extra where user_id = :v1',
        bindvars=[10], json_output=True)
    self.assertEqual(out, {
        u'fields': [u'user_id', u'email'],
        u'rows': [[u'10', u'test 10']],
        })

    utils.vtgate.vtclient(
        'update vt_user_extra set email=:v2 where user_id = :v1',
        bindvars=[10, 'test 1000'])

    out, _ = utils.vtgate.vtclient(
        'select user_id, email from vt_user_extra where user_id = :v1',
        bindvars=[10], streaming=True, json_output=True)
    self.assertEqual(out, {
        u'fields': [u'user_id', u'email'],
        u'rows': [[u'10', u'test 1000']],
        })

    utils.vtgate.vtclient(
        'delete from vt_user_extra where user_id = :v1', bindvars=[10])

    out, _ = utils.vtgate.vtclient(
        'select user_id, email from vt_user_extra where user_id = :v1',
        bindvars=[10], json_output=True)
    self.assertEqual(out, {
        u'fields': [u'user_id', u'email'],
        u'rows': None,
        })

  def test_vtctl_vtgate_execute(self):
    """This test uses 'vtctl VtGateExecute' to send and receive various queries.
    """
    utils.vtgate.execute(
        'insert into vt_user_extra(user_id, email) values (:user_id, :email)',
        bindvars={'user_id': 11, 'email': 'test 11'})

    qr = utils.vtgate.execute(
        'select user_id, email from vt_user_extra where user_id = :user_id',
        bindvars={'user_id': 11})
    logging.debug('Original row: %s', str(qr))
    self.assertEqual(len(qr['rows']), 1)
    v = qr['rows'][0][1]
    self.assertEqual(v, 'test 11')

    utils.vtgate.execute(
        'update vt_user_extra set email=:email where user_id = :user_id',
        bindvars={'user_id': 11, 'email': 'test 1100'})

    qr = utils.vtgate.execute(
        'select user_id, email from vt_user_extra where user_id = :user_id',
        bindvars={'user_id': 11})
    logging.debug('Modified row: %s', str(qr))
    self.assertEqual(len(qr['rows']), 1)
    v = qr['rows'][0][1]
    self.assertEqual(v, 'test 1100')

    utils.vtgate.execute(
        'delete from vt_user_extra where user_id = :user_id',
        bindvars={'user_id': 11})

    qr = utils.vtgate.execute(
        'select user_id, email from vt_user_extra where user_id = :user_id',
        bindvars={'user_id': 11})
    self.assertEqual(len(qr['rows'] or []), 0)

if __name__ == '__main__':
  utils.main()<|MERGE_RESOLUTION|>--- conflicted
+++ resolved
@@ -330,30 +330,6 @@
         ([(1L, 'test 1'), (2L, 'test 2')], 2L, 0,
          [('id', self.int_type), ('name', self.string_type)]))
 
-<<<<<<< HEAD
-=======
-    # Test keyrange
-    # FIXME(alainjobart): the values encoded in these strings are not UTF-8,
-    # causing the encoding to fail. Check with Sugu on what to do.
-    # Maybe the keyrange should be HEX-encoded in the query to avoid the issue.
-    if protocols_flavor().vtgate_python_types() != 'proto3':
-      result = self.execute_on_master(
-          vtgate_conn,
-          "select * from vt_user where keyrange('', '\x80')", {})
-      self.assertEqual(
-          result,
-          ([(1L, 'test 1'), (2L, 'test 2'), (3L, 'test 3')], 3L, 0,
-           [('id', self.int_type), ('name', self.string_type)]))
-
-      result = self.execute_on_master(
-          vtgate_conn,
-          "select * from vt_user where keyrange('\x80', '')", {})
-      self.assertEqual(
-          result,
-          ([(4L, 'test 4'), (6L, 'test 6'), (7L, 'test 7')], 3L, 0,
-           [('id', self.int_type), ('name', self.string_type)]))
-
->>>>>>> 81262da9
     # Test scatter
     result = vtgate_conn._execute(
         'select id, name from vt_user',
