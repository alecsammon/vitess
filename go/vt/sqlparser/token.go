/*
Copyright 2019 The Vitess Authors.

Licensed under the Apache License, Version 2.0 (the "License");
you may not use this file except in compliance with the License.
You may obtain a copy of the License at

    http://www.apache.org/licenses/LICENSE-2.0

Unless required by applicable law or agreed to in writing, software
distributed under the License is distributed on an "AS IS" BASIS,
WITHOUT WARRANTIES OR CONDITIONS OF ANY KIND, either express or implied.
See the License for the specific language governing permissions and
limitations under the License.
*/

package sqlparser

import (
	"bytes"
	"fmt"
	"io"
	"strconv"
	"strings"
	"unicode"

	"github.com/dolthub/vitess/go/bytes2"
	"github.com/dolthub/vitess/go/sqltypes"
	"github.com/dolthub/vitess/go/vt/vterrors"
)

const (
	defaultBufSize = 4096
	eofChar        = 0x100
)

// Tokenizer is the struct used to generate SQL
// tokens for the parser.
type Tokenizer struct {
	InStream             io.Reader
	AllowComments        bool
	SkipSpecialComments  bool
	lastChar             uint16
	Position             int
	OldPosition          int
	lastToken            []byte
	lastNonNilToken      []byte
	LastError            error
	posVarIndex          int
	ParseTree            Statement
	nesting              int
	multi                bool
	specialComment       *Tokenizer
	specialCommentEndPos int
	potentialAccountName bool

	// If true, the parser should collaborate to set `stopped` on this
	// tokenizer after a statement is parsed. From that point forward, the
	// tokenizer will return EOF, instead of new tokens. `ParseOne` uses
	// this to parse the first delimited statement and then return the
	// trailer.
	stopAfterFirstStmt bool
	stopped            bool

	buf     []byte
	bufPos  int
	bufSize int

	queryBuf []byte
}

// NewStringTokenizer creates a new Tokenizer for the
// sql string.
func NewStringTokenizer(sql string) *Tokenizer {
	buf := []byte(sql)
	return &Tokenizer{
		buf:     buf,
		bufSize: len(buf),
	}
}

// NewTokenizer creates a new Tokenizer reading a sql
// string from the io.Reader.
func NewTokenizer(r io.Reader) *Tokenizer {
	return &Tokenizer{
		InStream: r,
		buf:      make([]byte, defaultBufSize),
	}
}

// keywords is a map of mysql keywords that fall into two categories:
// 1) keywords considered reserved by MySQL
// 2) keywords for us to handle specially in sql.y
//
// Those marked as UNUSED are likely reserved keywords. We add them here so that
// when rewriting queries we can properly backtick quote them so they don't cause issues
//
// NOTE: If you add new keywords, add them also to the reserved_keywords or
// non_reserved_keywords grammar in sql.y -- this will allow the keyword to be used
// in identifiers. See the docs for each grammar to determine which one to put it into.
// Everything in this list will be escaped when used as identifier in printing.
var keywords = map[string]int{
	"_armscii8":                     UNDERSCORE_ARMSCII8,
	"_ascii":                        UNDERSCORE_ASCII,
	"_big5":                         UNDERSCORE_BIG5,
	"_binary":                       UNDERSCORE_BINARY,
	"_cp1250":                       UNDERSCORE_CP1250,
	"_cp1251":                       UNDERSCORE_CP1251,
	"_cp1256":                       UNDERSCORE_CP1256,
	"_cp1257":                       UNDERSCORE_CP1257,
	"_cp850":                        UNDERSCORE_CP850,
	"_cp852":                        UNDERSCORE_CP852,
	"_cp866":                        UNDERSCORE_CP866,
	"_cp932":                        UNDERSCORE_CP932,
	"_dec8":                         UNDERSCORE_DEC8,
	"_eucjpms":                      UNDERSCORE_EUCJPMS,
	"_euckr":                        UNDERSCORE_EUCKR,
	"_gb18030":                      UNDERSCORE_GB18030,
	"_gb2312":                       UNDERSCORE_GB2312,
	"_gbk":                          UNDERSCORE_GBK,
	"_geostd8":                      UNDERSCORE_GEOSTD8,
	"_greek":                        UNDERSCORE_GREEK,
	"_hebrew":                       UNDERSCORE_HEBREW,
	"_hp8":                          UNDERSCORE_HP8,
	"_keybcs2":                      UNDERSCORE_KEYBCS2,
	"_koi8r":                        UNDERSCORE_KOI8R,
	"_koi8u":                        UNDERSCORE_KOI8U,
	"_latin1":                       UNDERSCORE_LATIN1,
	"_latin2":                       UNDERSCORE_LATIN2,
	"_latin5":                       UNDERSCORE_LATIN5,
	"_latin7":                       UNDERSCORE_LATIN7,
	"_macce":                        UNDERSCORE_MACCE,
	"_macroman":                     UNDERSCORE_MACROMAN,
	"_sjis":                         UNDERSCORE_SJIS,
	"_swe7":                         UNDERSCORE_SWE7,
	"_tis620":                       UNDERSCORE_TIS620,
	"_ucs2":                         UNDERSCORE_UCS2,
	"_ujis":                         UNDERSCORE_UJIS,
	"_utf16":                        UNDERSCORE_UTF16,
	"_utf16le":                      UNDERSCORE_UTF16LE,
	"_utf32":                        UNDERSCORE_UTF32,
	"_utf8":                         UNDERSCORE_UTF8,
	"_utf8mb3":                      UNDERSCORE_UTF8MB3,
	"_utf8mb4":                      UNDERSCORE_UTF8MB4,
	"accessible":                    ACCESSIBLE,
	"account":                       ACCOUNT,
	"action":                        ACTION,
	"add":                           ADD,
	"admin":                         ADMIN,
	"after":                         AFTER,
	"against":                       AGAINST,
	"algorithm":                     ALGORITHM,
	"all":                           ALL,
	"alter":                         ALTER,
	"always":                        ALWAYS,
	"analyze":                       ANALYZE,
	"and":                           AND,
	"application_password_admin":    APPLICATION_PASSWORD_ADMIN,
	"array":                         ARRAY,
	"as":                            AS,
	"asc":                           ASC,
	"asensitive":                    ASENSITIVE,
	"at":                            AT,
	"attribute":                     ATTRIBUTE,
	"audit_abort_exempt":            AUDIT_ABORT_EXEMPT,
	"audit_admin":                   AUDIT_ADMIN,
	"authentication":                AUTHENTICATION,
	"authentication_policy_admin":   AUTHENTICATION_POLICY_ADMIN,
	"auto_increment":                AUTO_INCREMENT,
	"avg":                           AVG,
	"avg_row_length":                AVG_ROW_LENGTH,
	"backup_admin":                  BACKUP_ADMIN,
	"before":                        BEFORE,
	"begin":                         BEGIN,
	"between":                       BETWEEN,
	"bigint":                        BIGINT,
	"binary":                        BINARY,
	"binlog_admin":                  BINLOG_ADMIN,
	"binlog_encryption_admin":       BINLOG_ENCRYPTION_ADMIN,
	"bit":                           BIT,
	"bit_and":                       BIT_AND,
	"bit_or":                        BIT_OR,
	"bit_xor":                       BIT_XOR,
	"blob":                          BLOB,
	"bool":                          BOOL,
	"boolean":                       BOOLEAN,
	"both":                          BOTH,
	"by":                            BY,
	"call":                          CALL,
	"cascade":                       CASCADE,
	"case":                          CASE,
	"cast":                          CAST,
	"catalog_name":                  CATALOG_NAME,
	"chain":                         CHAIN,
	"change":                        CHANGE,
	"channel":                       CHANNEL,
	"char":                          CHAR,
	"character":                     CHARACTER,
	"charset":                       CHARSET,
	"check":                         CHECK,
	"checksum":                      CHECKSUM,
	"cipher":                        CIPHER,
	"class_origin":                  CLASS_ORIGIN,
	"client":                        CLIENT,
	"clone_admin":                   CLONE_ADMIN,
	"close":                         CLOSE,
	"collate":                       COLLATE,
	"collation":                     COLLATION,
	"column":                        COLUMN,
	"column_name":                   COLUMN_NAME,
	"columns":                       COLUMNS,
	"comment":                       COMMENT_KEYWORD,
	"commit":                        COMMIT,
	"committed":                     COMMITTED,
	"compact":                       COMPACT,
	"completion":                    COMPLETION,
	"compressed":                    COMPRESSED,
	"compression":                   COMPRESSION,
	"condition":                     CONDITION,
	"connection":                    CONNECTION,
	"connection_admin":              CONNECTION_ADMIN,
	"constraint":                    CONSTRAINT,
	"constraint_catalog":            CONSTRAINT_CATALOG,
	"constraint_name":               CONSTRAINT_NAME,
	"constraint_schema":             CONSTRAINT_SCHEMA,
	"contains":                      CONTAINS,
	"continue":                      CONTINUE,
	"convert":                       CONVERT,
	"count":                         COUNT,
	"create":                        CREATE,
	"cross":                         CROSS,
	"cube":                          CUBE,
	"cume_dist":                     CUME_DIST,
	"current":                       CURRENT,
	"current_date":                  CURRENT_DATE,
	"current_time":                  CURRENT_TIME,
	"current_timestamp":             CURRENT_TIMESTAMP,
	"current_user":                  CURRENT_USER,
	"cursor":                        CURSOR,
	"cursor_name":                   CURSOR_NAME,
	"data":                          DATA,
	"database":                      DATABASE,
	"databases":                     DATABASES,
	"date":                          DATE,
	"datetime":                      DATETIME,
	"day":                           DAY,
	"day_hour":                      DAY_HOUR,
	"day_microsecond":               DAY_MICROSECOND,
	"day_minute":                    DAY_MINUTE,
	"day_second":                    DAY_SECOND,
	"deallocate":                    DEALLOCATE,
	"dec":                           DEC,
	"decimal":                       DECIMAL,
	"declare":                       DECLARE,
	"default":                       DEFAULT,
	"definer":                       DEFINER,
	"definition":                    DEFINITION,
	"delay_key_write":               DELAY_KEY_WRITE,
	"delayed":                       DELAYED,
	"delete":                        DELETE,
	"dense_rank":                    DENSE_RANK,
	"desc":                          DESC,
	"describe":                      DESCRIBE,
	"description":                   DESCRIPTION,
	"deterministic":                 DETERMINISTIC,
	"directory":                     DIRECTORY,
	"disable":                       DISABLE,
	"disk":                          DISK,
	"distinct":                      DISTINCT,
	"distinctrow":                   DISTINCTROW,
	"div":                           DIV,
	"do":                            DO,
	"double":                        DOUBLE,
	"drop":                          DROP,
	"dual":                          DUAL,
	"dumpfile":                      DUMPFILE,
	"duplicate":                     DUPLICATE,
	"dynamic":                       DYNAMIC,
	"each":                          EACH,
	"else":                          ELSE,
	"elseif":                        ELSEIF,
	"empty":                         EMPTY,
	"enable":                        ENABLE,
	"enclosed":                      ENCLOSED,
	"encryption":                    ENCRYPTION,
	"encryption_key_admin":          ENCRYPTION_KEY_ADMIN,
	"end":                           END,
	"ends":                          ENDS,
	"enforced":                      ENFORCED,
	"engine":                        ENGINE,
	"engine_attribute":              ENGINE_ATTRIBUTE,
	"engines":                       ENGINES,
	"enum":                          ENUM,
	"error":                         ERROR,
	"errors":                        ERRORS,
	"escape":                        ESCAPE,
	"escaped":                       ESCAPED,
	"event":                         EVENT,
	"events":                        EVENTS,
	"every":                         EVERY,
	"except":                        EXCEPT,
	"execute":                       EXECUTE,
	"exists":                        EXISTS,
	"exit":                          EXIT,
	"expansion":                     EXPANSION,
	"expire":                        EXPIRE,
	"explain":                       EXPLAIN,
	"extended":                      EXTENDED,
	"extract":                       EXTRACT,
	"failed_login_attempts":         FAILED_LOGIN_ATTEMPTS,
	"false":                         FALSE,
	"fetch":                         FETCH,
	"fields":                        FIELDS,
	"file":                          FILE,
	"filter":                        FILTER,
	"firewall_admin":                FIREWALL_ADMIN,
	"firewall_exempt":               FIREWALL_EXEMPT,
	"firewall_user":                 FIREWALL_USER,
	"first":                         FIRST,
	"first_value":                   FIRST_VALUE,
	"fixed":                         FIXED,
	"float":                         FLOAT_TYPE,
	"float4":                        FLOAT4,
	"float8":                        FLOAT8,
	"flush":                         FLUSH,
	"flush_optimizer_costs":         FLUSH_OPTIMIZER_COSTS,
	"flush_status":                  FLUSH_STATUS,
	"flush_tables":                  FLUSH_TABLES,
	"flush_user_resources":          FLUSH_USER_RESOURCES,
	"following":                     FOLLOWING,
	"follows":                       FOLLOWS,
	"for":                           FOR,
	"force":                         FORCE,
	"foreign":                       FOREIGN,
	"format":                        FORMAT,
	"found":                         FOUND,
	"from":                          FROM,
	"full":                          FULL,
	"fulltext":                      FULLTEXT,
	"function":                      FUNCTION,
	"general":                       GENERAL,
	"generated":                     GENERATED,
	"geometry":                      GEOMETRY,
	"geometrycollection":            GEOMETRYCOLLECTION,
	"get":                           GET,
	"global":                        GLOBAL,
	"grant":                         GRANT,
	"grants":                        GRANTS,
	"group":                         GROUP,
	"group_concat":                  GROUP_CONCAT,
	"group_replication_admin":       GROUP_REPLICATION_ADMIN,
	"group_replication_stream":      GROUP_REPLICATION_STREAM,
	"grouping":                      GROUPING,
	"groups":                        GROUPS,
	"handler":                       HANDLER,
	"hash":                          HASH,
	"having":                        HAVING,
	"high_priority":                 HIGH_PRIORITY,
	"history":                       HISTORY,
	"hosts":                         HOSTS,
	"hour":                          HOUR,
	"hour_microsecond":              HOUR_MICROSECOND,
	"hour_minute":                   HOUR_MINUTE,
	"hour_second":                   HOUR_SECOND,
	"identified":                    IDENTIFIED,
	"if":                            IF,
	"ignore":                        IGNORE,
	"in":                            IN,
	"index":                         INDEX,
	"indexes":                       INDEXES,
	"infile":                        INFILE,
	"initial":                       INITIAL,
	"inner":                         INNER,
	"innodb_redo_log_archive":       INNODB_REDO_LOG_ARCHIVE,
	"innodb_redo_log_enable":        INNODB_REDO_LOG_ENABLE,
	"inout":                         INOUT,
	"insensitive":                   INSENSITIVE,
	"insert":                        INSERT,
	"insert_method":                 INSERT_METHOD,
	"int":                           INT,
	"int1":                          INT1,
	"int2":                          INT2,
	"int3":                          INT3,
	"int4":                          INT4,
	"int8":                          INT8,
	"integer":                       INTEGER,
	"interval":                      INTERVAL,
	"into":                          INTO,
	"invoker":                       INVOKER,
	"io_after_gtids":                IO_AFTER_GTIDS,
	"io_before_gtids":               IO_BEFORE_GTIDS,
	"is":                            IS,
	"isolation":                     ISOLATION,
	"issuer":                        ISSUER,
	"iterate":                       ITERATE,
	"join":                          JOIN,
	"json":                          JSON,
	"json_arrayagg":                 JSON_ARRAYAGG,
	"json_objectagg":                JSON_OBJECTAGG,
	"json_table":                    JSON_TABLE,
	"key":                           KEY,
	"key_block_size":                KEY_BLOCK_SIZE,
	"keys":                          KEYS,
	"kill":                          KILL,
	"lag":                           LAG,
	"language":                      LANGUAGE,
	"last_insert_id":                LAST_INSERT_ID,
	"last_value":                    LAST_VALUE,
	"lateral":                       LATERAL,
	"lead":                          LEAD,
	"leading":                       LEADING,
	"leave":                         LEAVE,
	"left":                          LEFT,
	"less":                          LESS,
	"level":                         LEVEL,
	"like":                          LIKE,
	"limit":                         LIMIT,
	"linear":                        LINEAR,
	"lines":                         LINES,
	"linestring":                    LINESTRING,
	"list":                          LIST,
	"load":                          LOAD,
	"local":                         LOCAL,
	"localtime":                     LOCALTIME,
	"localtimestamp":                LOCALTIMESTAMP,
	"lock":                          LOCK,
	"logs":                          LOGS,
	"long":                          LONG,
	"longblob":                      LONGBLOB,
	"longtext":                      LONGTEXT,
	"loop":                          LOOP,
	"low_priority":                  LOW_PRIORITY,
	"master_bind":                   MASTER_BIND,
	"master_ssl_verify_server_cert": MASTER_SSL_VERIFY_SERVER_CERT,
	"match":                         MATCH,
	"max":                           MAX,
	"max_connections_per_hour":      MAX_CONNECTIONS_PER_HOUR,
	"max_queries_per_hour":          MAX_QUERIES_PER_HOUR,
	"max_rows":                      MAX_ROWS,
	"max_updates_per_hour":          MAX_UPDATES_PER_HOUR,
	"max_user_connections":          MAX_USER_CONNECTIONS,
	"maxvalue":                      MAXVALUE,
	"mediumblob":                    MEDIUMBLOB,
	"mediumint":                     MEDIUMINT,
	"mediumtext":                    MEDIUMTEXT,
	"merge":                         MERGE,
	"message_text":                  MESSAGE_TEXT,
	"middleint":                     MIDDLEINT,
	"microsecond":                   MICROSECOND,
	"min":                           MIN,
	"min_rows":                      MIN_ROWS,
	"minute":                        MINUTE,
	"minute_microsecond":            MINUTE_MICROSECOND,
	"minute_second":                 MINUTE_SECOND,
	"mod":                           MOD,
	"mode":                          MODE,
	"modifies":                      MODIFIES,
	"modify":                        MODIFY,
	"month":                         MONTH,
	"multilinestring":               MULTILINESTRING,
	"multipoint":                    MULTIPOINT,
	"multipolygon":                  MULTIPOLYGON,
	"mysql_errno":                   MYSQL_ERRNO,
	"name":                          NAME,
	"names":                         NAMES,
	"national":                      NATIONAL,
	"natural":                       NATURAL,
	"nested":                        NESTED,
	"nchar":                         NCHAR,
	"ndb_stored_user":               NDB_STORED_USER,
	"never":                         NEVER,
	"next":                          NEXT,
	"no":                            NO,
	"no_write_to_binlog":            NO_WRITE_TO_BINLOG,
	"none":                          NONE,
	"not":                           NOT,
	"now":                           NOW,
	"nowait":                        NOWAIT,
	"nth_value":                     NTH_VALUE,
	"ntile":                         NTILE,
	"null":                          NULL,
	"numeric":                       NUMERIC,
	"nvarchar":                      NVARCHAR,
	"of":                            OF,
	"off":                           OFF,
	"offset":                        OFFSET,
	"on":                            ON,
	"only":                          ONLY,
	"open":                          OPEN,
	"optimize":                      OPTIMIZE,
	"optimizer_costs":               OPTIMIZER_COSTS,
	"option":                        OPTION,
	"optional":                      OPTIONAL,
	"optionally":                    OPTIONALLY,
	"or":                            OR,
	"order":                         ORDER,
<<<<<<< HEAD
	"organization":                  ORGANIZATION,
=======
	"ordinality":                    ORDINALITY,
>>>>>>> d1dee78f
	"out":                           OUT,
	"outer":                         OUTER,
	"outfile":                       OUTFILE,
	"over":                          OVER,
	"pack_keys":                     PACK_KEYS,
	"partition":                     PARTITION,
	"partitions":                    PARTITIONS,
	"password":                      PASSWORD,
	"password_lock_time":            PASSWORD_LOCK_TIME,
	"passwordless_user_admin":       PASSWORDLESS_USER_ADMIN,
	"path":                          PATH,
	"percent_rank":                  PERCENT_RANK,
	"persist":                       PERSIST,
	"persist_only":                  PERSIST_ONLY,
	"persist_ro_variables_admin":    PERSIST_RO_VARIABLES_ADMIN,
	"plugins":                       PLUGINS,
	"point":                         POINT,
	"polygon":                       POLYGON,
	"precedes":                      PRECEDES,
	"preceding":                     PRECEDING,
	"precision":                     PRECISION,
	"prepare":                       PREPARE,
	"preserve":                      PRESERVE,
	"primary":                       PRIMARY,
	"privileges":                    PRIVILEGES,
	"procedure":                     PROCEDURE,
	"process":                       PROCESS,
	"processlist":                   PROCESSLIST,
	"proxy":                         PROXY,
	"purge":                         PURGE,
	"quarter":                       QUARTER,
	"query":                         QUERY,
	"random":                        RANDOM,
	"range":                         RANGE,
	"rank":                          RANK,
	"read":                          READ,
	"read_write":                    READ_WRITE,
	"reads":                         READS,
	"real":                          REAL,
	"recursive":                     RECURSIVE,
	"redundant":                     REDUNDANT,
	"reference":                     REFERENCE,
	"references":                    REFERENCES,
	"regexp":                        REGEXP,
	"relay":                         RELAY,
	"release":                       RELEASE,
	"reload":                        RELOAD,
	"rename":                        RENAME,
	"reorganize":                    REORGANIZE,
	"repair":                        REPAIR,
	"repeat":                        REPEAT,
	"repeatable":                    REPEATABLE,
	"replace":                       REPLACE,
	"replica":                       REPLICA,
	"replicate_do_table":            REPLICATE_DO_TABLE,
	"replicate_ignore_table":        REPLICATE_IGNORE_TABLE,
	"replication":                   REPLICATION,
	"replication_applier":           REPLICATION_APPLIER,
	"replication_slave_admin":       REPLICATION_SLAVE_ADMIN,
	"require":                       REQUIRE,
	"reset":                         RESET,
	"resignal":                      RESIGNAL,
	"resource_group_admin":          RESOURCE_GROUP_ADMIN,
	"resource_group_user":           RESOURCE_GROUP_USER,
	"restrict":                      RESTRICT,
	"return":                        RETURN,
	"reuse":                         REUSE,
	"revoke":                        REVOKE,
	"right":                         RIGHT,
	"rlike":                         REGEXP,
	"role":                          ROLE,
	"role_admin":                    ROLE_ADMIN,
	"rollback":                      ROLLBACK,
	"routine":                       ROUTINE,
	"row":                           ROW,
	"row_format":                    ROW_FORMAT,
	"row_number":                    ROW_NUMBER,
	"rows":                          ROWS,
	"savepoint":                     SAVEPOINT,
	"schedule":                      SCHEDULE,
	"schema":                        SCHEMA,
	"schema_name":                   SCHEMA_NAME,
	"schemas":                       SCHEMAS,
	"second":                        SECOND,
	"second_microsecond":            SECOND_MICROSECOND,
	"secondary_engine_attribute":    SECONDARY_ENGINE_ATTRIBUTE,
	"security":                      SECURITY,
	"select":                        SELECT,
	"sensitive":                     SENSITIVE,
	"sensitive_variables_observer":  SENSITIVE_VARIABLES_OBSERVER,
	"separator":                     SEPARATOR,
	"sequence":                      SEQUENCE,
	"serial":                        SERIAL,
	"serializable":                  SERIALIZABLE,
	"session":                       SESSION,
	"session_variables_admin":       SESSION_VARIABLES_ADMIN,
	"set":                           SET,
	"set_user_id":                   SET_USER_ID,
	"share":                         SHARE,
	"show":                          SHOW,
	"show_routine":                  SHOW_ROUTINE,
	"shutdown":                      SHUTDOWN,
	"signal":                        SIGNAL,
	"signed":                        SIGNED,
	"skip_query_rewrite":            SKIP_QUERY_REWRITE,
	"slave":                         SLAVE,
	"slow":                          SLOW,
	"smallint":                      SMALLINT,
	"source":                        SOURCE,
	"source_connect_retry":          SOURCE_CONNECT_RETRY,
	"source_host":                   SOURCE_HOST,
	"source_password":               SOURCE_PASSWORD,
	"source_port":                   SOURCE_PORT,
	"source_retry_count":            SOURCE_RETRY_COUNT,
	"source_user":                   SOURCE_USER,
	"spatial":                       SPATIAL,
	"specific":                      SPECIFIC,
	"sql":                           SQL,
	"sql_big_result":                SQL_BIG_RESULT,
	"sql_cache":                     SQL_CACHE,
	"sql_calc_found_rows":           SQL_CALC_FOUND_ROWS,
	"sql_no_cache":                  SQL_NO_CACHE,
	"sql_small_result":              SQL_SMALL_RESULT,
	"sqlexception":                  SQLEXCEPTION,
	"sqlstate":                      SQLSTATE,
	"sqlwarning":                    SQLWARNING,
	"srid":                          SRID,
	"ssl":                           SSL,
	"start":                         START,
	"starts":                        STARTS,
	"starting":                      STARTING,
	"stats_auto_recalc":             STATS_AUTO_RECALC,
	"stats_persistent":              STATS_PERSISTENT,
	"stats_sample_pages":            STATS_SAMPLE_PAGES,
	"status":                        STATUS,
	"std":                           STD,
	"stddev":                        STDDEV,
	"stddev_pop":                    STDDEV_POP,
	"stddev_samp":                   STDDEV_SAMP,
	"stop":                          STOP,
	"storage":                       STORAGE,
	"stored":                        STORED,
	"straight_join":                 STRAIGHT_JOIN,
	"stream":                        STREAM,
	"subclass_origin":               SUBCLASS_ORIGIN,
	"subject":                       SUBJECT,
	"subpartition":                  SUBPARTITION,
	"subpartitions":                 SUBPARTITIONS,
	"substr":                        SUBSTR,
	"substring":                     SUBSTRING,
	"sum":                           SUM,
	"super":                         SUPER,
	"system":                        SYSTEM,
	"system_variables_admin":        SYSTEM_VARIABLES_ADMIN,
	"table":                         TABLE,
	"table_encryption_admin":        TABLE_ENCRYPTION_ADMIN,
	"table_name":                    TABLE_NAME,
	"tables":                        TABLES,
	"tablespace":                    TABLESPACE,
	"temporary":                     TEMPORARY,
	"temptable":                     TEMPTABLE,
	"terminated":                    TERMINATED,
	"text":                          TEXT,
	"than":                          THAN,
	"then":                          THEN,
	"time":                          TIME,
	"timestamp":                     TIMESTAMP,
	"timestampadd":                  TIMESTAMPADD,
	"timestampdiff":                 TIMESTAMPDIFF,
	"tinyblob":                      TINYBLOB,
	"tinyint":                       TINYINT,
	"tinytext":                      TINYTEXT,
	"to":                            TO,
	"tp_connection_admin":           TP_CONNECTION_ADMIN,
	"trailing":                      TRAILING,
	"transaction":                   TRANSACTION,
	"trigger":                       TRIGGER,
	"triggers":                      TRIGGERS,
	"trim":                          TRIM,
	"true":                          TRUE,
	"truncate":                      TRUNCATE,
	"unbounded":                     UNBOUNDED,
	"uncommitted":                   UNCOMMITTED,
	"undefined":                     UNDEFINED,
	"undo":                          UNDO,
	"union":                         UNION,
	"unique":                        UNIQUE,
	"unlock":                        UNLOCK,
	"unsigned":                      UNSIGNED,
	"until":                         UNTIL,
	"update":                        UPDATE,
	"usage":                         USAGE,
	"use":                           USE,
	"user":                          USER,
	"user_resources":                USER_RESOURCES,
	"using":                         USING,
	"utc_date":                      UTC_DATE,
	"utc_time":                      UTC_TIME,
	"utc_timestamp":                 UTC_TIMESTAMP,
	"value":                         VALUE,
	"values":                        VALUES,
	"var_pop":                       VAR_POP,
	"varbinary":                     VARBINARY,
	"varchar":                       VARCHAR,
	"varcharacter":                  VARCHARACTER,
	"variables":                     VARIABLES,
	"variance":                      VARIANCE,
	"varying":                       VARYING,
	"version_token_admin":           VERSION_TOKEN_ADMIN,
	"view":                          VIEW,
	"virtual":                       VIRTUAL,
	"warnings":                      WARNINGS,
	"week":                          WEEK,
	"when":                          WHEN,
	"where":                         WHERE,
	"while":                         WHILE,
	"window":                        WINDOW,
	"with":                          WITH,
	"work":                          WORK,
	"write":                         WRITE,
	"x509":                          X509,
	"xa_recover_admin":              XA_RECOVER_ADMIN,
	"xor":                           XOR,
	"year":                          YEAR,
	"year_month":                    YEAR_MONTH,
	"zerofill":                      ZEROFILL,
}

// keywordStrings contains the reverse mapping of token to keyword strings
var keywordStrings = map[int]string{}

func init() {
	for str, id := range keywords {
		if id == UNUSED {
			continue
		}
		keywordStrings[id] = str
	}
}

// KeywordString returns the string corresponding to the given keyword
func KeywordString(id int) string {
	str, ok := keywordStrings[id]
	if !ok {
		return ""
	}
	return str
}

// Lex returns the next token from the Tokenizer.
// This function is used by go yacc.
func (tkn *Tokenizer) Lex(lval *yySymType) int {
	typ, val := tkn.Scan()
	for typ == COMMENT {
		if tkn.AllowComments {
			break
		}
		typ, val = tkn.Scan()
	}
	lval.bytes = val
	tkn.lastToken = val
	if val != nil {
		tkn.lastNonNilToken = val
	}
	return typ
}

// Error is called by go yacc if there's a parsing error.
func (tkn *Tokenizer) Error(err string) {
	buf := &bytes2.Buffer{}
	if tkn.lastNonNilToken != nil {
		fmt.Fprintf(buf, "%s at position %v near '%s'", err, tkn.Position, tkn.lastNonNilToken)
	} else {
		fmt.Fprintf(buf, "%s at position %v", err, tkn.Position)
	}
	tkn.LastError = vterrors.SyntaxError{Message: buf.String(), Position: tkn.Position, Statement: string(tkn.buf)}

	// Try and re-sync to the next statement
	tkn.skipStatement()
}

// Scan scans the tokenizer for the next token and returns
// the token type and an optional value.
func (tkn *Tokenizer) Scan() (int, []byte) {
	if tkn.stopped {
		return 0, nil
	}

	tkn.OldPosition = tkn.Position

	if tkn.specialComment != nil {
		// Enter specialComment scan mode.
		// for scanning such kind of comment: /*! MySQL-specific code */
		specialComment := tkn.specialComment
		tok, val := specialComment.Scan()
		tkn.Position = specialComment.Position

		if tok != 0 {
			// return the specialComment scan result as the result
			return tok, val
		}

		// reset the position to what it was when we originally finished parsing the special comment
		tkn.Position = tkn.specialCommentEndPos

		// leave specialComment scan mode after all stream consumed.
		tkn.specialComment = nil
	}

	if tkn.potentialAccountName {
		defer func() {
			tkn.potentialAccountName = false
		}()
	}

	if tkn.lastChar == 0 {
		tkn.next()
	}

	tkn.skipBlank()
	switch ch := tkn.lastChar; {
	case isLetter(ch):
		tkn.next()
		if ch == 'X' || ch == 'x' {
			if tkn.lastChar == '\'' {
				tkn.next()
				return tkn.scanHex()
			}
		}
		if ch == 'B' || ch == 'b' {
			if tkn.lastChar == '\'' {
				tkn.next()
				return tkn.scanBitLiteral()
			}
		}
		return tkn.scanIdentifier(byte(ch), false)
	case ch == '@':
		tkn.next()
		if tkn.potentialAccountName {
			return int('@'), nil
		}
		isDbSystemVariable := false
		if ch == '@' && tkn.lastChar == '@' {
			isDbSystemVariable = true
		}
		return tkn.scanIdentifier(byte(ch), isDbSystemVariable)
	case isDigit(ch):
		typ, res := tkn.scanNumber(false)
		if typ != LEX_ERROR {
			return typ, res
		}
		// LEX_ERROR is returned from scanNumber iff we see an unexpected character, so try to parse as an identifier
		// Additionally, if we saw a decimal at any point, throw the LEX_ERROR we received before
		for _, c := range res {
			if c == '.' {
				return typ, res
			}
		}
		typ1, res1 := tkn.scanIdentifier(byte(tkn.lastChar), false)
		return typ1, append(res, res1[1:]...) // Concatenate the two partial symbols
	case ch == ':':
		return tkn.scanBindVar()
	case ch == ';':
		if tkn.multi {
			// In multi mode, ';' is treated as EOF. So, we don't advance.
			// Repeated calls to Scan will keep returning 0 until ParseNext
			// forces the advance.
			return 0, nil
		}
		tkn.next()
		return ';', nil
	case ch == eofChar:
		return 0, nil
	default:
		tkn.next()
		switch ch {
		case '=', ',', '(', ')', '+', '*', '%', '^', '~':
			return int(ch), nil
		case '&':
			if tkn.lastChar == '&' {
				tkn.next()
				return AND, nil
			}
			return int(ch), nil
		case '|':
			if tkn.lastChar == '|' {
				tkn.next()
				return OR, nil
			}
			return int(ch), nil
		case '?':
			tkn.posVarIndex++
			buf := new(bytes2.Buffer)
			fmt.Fprintf(buf, ":v%d", tkn.posVarIndex)
			return VALUE_ARG, buf.Bytes()
		case '.':
			if isDigit(tkn.lastChar) {
				return tkn.scanNumber(true)
			}
			return int(ch), nil
		case '/':
			switch tkn.lastChar {
			case '/':
				tkn.next()
				return tkn.scanCommentType1("//")
			case '*':
				tkn.next()
				if tkn.lastChar == '!' && !tkn.SkipSpecialComments {
					return tkn.scanMySQLSpecificComment()
				}
				return tkn.scanCommentType2()
			default:
				return int(ch), nil
			}
		case '#':
			return tkn.scanCommentType1("#")
		case '-':
			switch tkn.lastChar {
			case '-':
				tkn.next()
				return tkn.scanCommentType1("--")
			case '>':
				tkn.next()
				if tkn.lastChar == '>' {
					tkn.next()
					return JSON_UNQUOTE_EXTRACT_OP, nil
				}
				return JSON_EXTRACT_OP, nil
			}
			return int(ch), nil
		case '<':
			switch tkn.lastChar {
			case '>':
				tkn.next()
				return NE, nil
			case '<':
				tkn.next()
				return SHIFT_LEFT, nil
			case '=':
				tkn.next()
				switch tkn.lastChar {
				case '>':
					tkn.next()
					return NULL_SAFE_EQUAL, nil
				default:
					return LE, nil
				}
			default:
				return int(ch), nil
			}
		case '>':
			switch tkn.lastChar {
			case '=':
				tkn.next()
				return GE, nil
			case '>':
				tkn.next()
				return SHIFT_RIGHT, nil
			default:
				return int(ch), nil
			}
		case '!':
			if tkn.lastChar == '=' {
				tkn.next()
				return NE, nil
			}
			return int(ch), nil
		case '\'', '"':
			return tkn.scanString(ch, STRING)
		case '`':
			return tkn.scanLiteralIdentifier()
		default:
			return LEX_ERROR, []byte{byte(ch)}
		}
	}
}

// skipStatement scans until end of statement.
func (tkn *Tokenizer) skipStatement() int {
	for {
		typ, _ := tkn.Scan()
		if typ == 0 || typ == ';' || typ == LEX_ERROR {
			return typ
		}
	}
}

func (tkn *Tokenizer) skipBlank() {
	ch := tkn.lastChar
	for ch == ' ' || ch == '\n' || ch == '\r' || ch == '\t' {
		tkn.next()
		ch = tkn.lastChar
	}
}

func (tkn *Tokenizer) scanIdentifier(firstByte byte, isDbSystemVariable bool) (int, []byte) {
	buffer := &bytes2.Buffer{}
	buffer.WriteByte(firstByte)
	if isDbSystemVariable {
		buffer.WriteByte(byte(tkn.lastChar))
		tkn.next()
	}
	for isLetter(tkn.lastChar) || isDigit(tkn.lastChar) || (isDbSystemVariable && isCarat(tkn.lastChar)) {
		buffer.WriteByte(byte(tkn.lastChar))
		tkn.next()
	}
	if tkn.lastChar == '@' {
		tkn.potentialAccountName = true
	}
	lowered := bytes.ToLower(buffer.Bytes())
	loweredStr := string(lowered)
	if keywordID, found := keywords[loweredStr]; found {
		return keywordID, buffer.Bytes()
	}
	// dual must always be case-insensitive
	if loweredStr == "dual" {
		return ID, lowered
	}
	return ID, buffer.Bytes()
}

func (tkn *Tokenizer) scanHex() (int, []byte) {
	buffer := &bytes2.Buffer{}
	tkn.scanMantissa(16, buffer)
	if tkn.lastChar != '\'' {
		return LEX_ERROR, buffer.Bytes()
	}
	tkn.next()
	if buffer.Len()%2 != 0 {
		return LEX_ERROR, buffer.Bytes()
	}
	return HEX, buffer.Bytes()
}

func (tkn *Tokenizer) scanBitLiteral() (int, []byte) {
	buffer := &bytes2.Buffer{}
	tkn.scanMantissa(2, buffer)
	if tkn.lastChar != '\'' {
		return LEX_ERROR, buffer.Bytes()
	}
	tkn.next()
	return BIT_LITERAL, buffer.Bytes()
}

func (tkn *Tokenizer) scanLiteralIdentifier() (int, []byte) {
	buffer := &bytes2.Buffer{}
	backTickSeen := false
	for {
		if backTickSeen {
			if tkn.lastChar != '`' {
				break
			}
			backTickSeen = false
			buffer.WriteByte('`')
			tkn.next()
			continue
		}
		// The previous char was not a backtick.
		switch tkn.lastChar {
		case '`':
			backTickSeen = true
		case eofChar:
			// Premature EOF.
			return LEX_ERROR, buffer.Bytes()
		default:
			buffer.WriteByte(byte(tkn.lastChar))
		}
		tkn.next()
	}
	if tkn.lastChar == '@' {
		tkn.potentialAccountName = true
	}
	return ID, buffer.Bytes()
}

func (tkn *Tokenizer) scanBindVar() (int, []byte) {
	buffer := &bytes2.Buffer{}
	buffer.WriteByte(byte(tkn.lastChar))
	token := VALUE_ARG
	tkn.next()
	if tkn.lastChar == ':' {
		token = LIST_ARG
		buffer.WriteByte(byte(tkn.lastChar))
		tkn.next()
	}
	if !isLetter(tkn.lastChar) {
		// If there isn't a previous error, then return the colon as it may be a valid token
		if tkn.LastError == nil {
			return int(':'), buffer.Bytes()
		}
		return LEX_ERROR, buffer.Bytes()
	}
	for isLetter(tkn.lastChar) || isDigit(tkn.lastChar) || tkn.lastChar == '.' {
		buffer.WriteByte(byte(tkn.lastChar))
		tkn.next()
	}
	// Due to the way this is written to handle bindings, it includes the colon on keywords.
	// This is an issue when it comes to labels, so this is a workaround.
	if buffer.Len() >= 5 && buffer.Bytes()[0] == ':' {
		switch strings.ToLower(string(buffer.Bytes())) {
		case ":begin":
			return BEGIN, []byte("BEGIN")
		case ":loop":
			return LOOP, []byte("LOOP")
		case ":repeat":
			return REPEAT, []byte("REPEAT")
		case ":while":
			return WHILE, []byte("WHILE")
		}
	}
	return token, buffer.Bytes()
}

func (tkn *Tokenizer) scanMantissa(base int, buffer *bytes2.Buffer) {
	for digitVal(tkn.lastChar) < base {
		tkn.consumeNext(buffer)
	}
}

func (tkn *Tokenizer) scanNumber(seenDecimalPoint bool) (int, []byte) {
	token := INTEGRAL
	buffer := &bytes2.Buffer{}
	if seenDecimalPoint {
		token = FLOAT
		buffer.WriteByte('.')
		tkn.scanMantissa(10, buffer)
		goto exponent
	}

	// 0x construct.
	if tkn.lastChar == '0' {
		tkn.consumeNext(buffer)
		if tkn.lastChar == 'x' || tkn.lastChar == 'X' {
			token = HEXNUM
			tkn.consumeNext(buffer)
			tkn.scanMantissa(16, buffer)
			goto exit
		}
	}

	tkn.scanMantissa(10, buffer)

	if tkn.lastChar == '.' {
		token = FLOAT
		tkn.consumeNext(buffer)
		tkn.scanMantissa(10, buffer)
	}

exponent:
	if tkn.lastChar == 'e' || tkn.lastChar == 'E' {
		token = FLOAT
		tkn.consumeNext(buffer)
		if tkn.lastChar == '+' || tkn.lastChar == '-' {
			tkn.consumeNext(buffer)
		}
		tkn.scanMantissa(10, buffer)
	}

exit:
	// A letter cannot immediately follow a number.
	if isLetter(tkn.lastChar) {
		return LEX_ERROR, buffer.Bytes()
	}

	return token, buffer.Bytes()
}

func (tkn *Tokenizer) scanString(delim uint16, typ int) (int, []byte) {
	var buffer bytes2.Buffer
	for {
		ch := tkn.lastChar
		if ch == eofChar {
			// Unterminated string.
			return LEX_ERROR, buffer.Bytes()
		}

		if ch != delim && ch != '\\' {
			buffer.WriteByte(byte(ch))

			// Scan ahead to the next interesting character.
			start := tkn.bufPos
			for ; tkn.bufPos < tkn.bufSize; tkn.bufPos++ {
				ch = uint16(tkn.buf[tkn.bufPos])
				if ch == delim || ch == '\\' {
					break
				}
			}

			buffer.Write(tkn.buf[start:tkn.bufPos])
			tkn.Position += (tkn.bufPos - start)

			if tkn.bufPos >= tkn.bufSize {
				// Reached the end of the buffer without finding a delim or
				// escape character.
				tkn.next()
				continue
			}

			tkn.bufPos++
			tkn.Position++
		}
		tkn.next() // Read one past the delim or escape character.

		if ch == '\\' {
			if tkn.lastChar == eofChar {
				// String terminates mid escape character.
				return LEX_ERROR, buffer.Bytes()
			}
			if decodedChar := sqltypes.SQLDecodeMap[byte(tkn.lastChar)]; decodedChar == sqltypes.DontEscape {
				ch = tkn.lastChar
			} else {
				ch = uint16(decodedChar)
			}

		} else if ch == delim && tkn.lastChar != delim {
			// Correctly terminated string, which is not a double delim.
			break
		}

		buffer.WriteByte(byte(ch))
		tkn.next()
	}

	if tkn.lastChar == '@' {
		tkn.potentialAccountName = true
	}
	return typ, buffer.Bytes()
}

func (tkn *Tokenizer) scanCommentType1(prefix string) (int, []byte) {
	buffer := &bytes2.Buffer{}
	buffer.WriteString(prefix)
	for tkn.lastChar != eofChar {
		if tkn.lastChar == '\n' {
			tkn.consumeNext(buffer)
			break
		}
		tkn.consumeNext(buffer)
	}
	return COMMENT, buffer.Bytes()
}

func (tkn *Tokenizer) scanCommentType2() (int, []byte) {
	buffer := &bytes2.Buffer{}
	buffer.WriteString("/*")
	for {
		if tkn.lastChar == '*' {
			tkn.consumeNext(buffer)
			if tkn.lastChar == '/' {
				tkn.consumeNext(buffer)
				break
			}
			continue
		}
		if tkn.lastChar == eofChar {
			return LEX_ERROR, buffer.Bytes()
		}
		tkn.consumeNext(buffer)
	}
	return COMMENT, buffer.Bytes()
}

func (tkn *Tokenizer) scanMySQLSpecificComment() (int, []byte) {
	buffer := &bytes2.Buffer{}
	buffer.WriteString("/*!")
	tkn.next()

	foundStartPos := false
	startOffset := 0
	digitCount := 0

	for {
		if tkn.lastChar == '*' {
			tkn.consumeNext(buffer)
			if tkn.lastChar == '/' {
				tkn.consumeNext(buffer)
				tkn.specialCommentEndPos = tkn.Position
				break
			}
			continue
		}
		if tkn.lastChar == eofChar {
			return LEX_ERROR, buffer.Bytes()
		}
		tkn.consumeNext(buffer)

		// Already found special comment starting point
		if foundStartPos {
			continue
		}

		// Haven't reached character count
		if digitCount < 5 {
			if isDigit(tkn.lastChar) {
				// Increase digit count
				digitCount++
				continue
			} else {
				// Provided less than 5 digits, but force this to move on
				digitCount = 5
			}
		}

		// If no longer counting digits, ignore spaces until first non-space character
		if unicode.IsSpace(rune(tkn.lastChar)) {
			continue
		}

		// Found start of subexpression
		startOffset = tkn.Position - 1
		foundStartPos = true
	}
	_, sql := ExtractMysqlComment(buffer.String())

	tkn.specialComment = NewStringTokenizer(sql)
	tkn.specialComment.Position = startOffset

	return tkn.Scan()
}

func (tkn *Tokenizer) consumeNext(buffer *bytes2.Buffer) {
	if tkn.lastChar == eofChar {
		// This should never happen.
		panic("unexpected EOF")
	}
	buffer.WriteByte(byte(tkn.lastChar))
	tkn.next()
}

func (tkn *Tokenizer) next() {
	if tkn.bufPos >= tkn.bufSize && tkn.InStream != nil {
		// Try and refill the buffer
		var err error
		tkn.bufPos = 0
		if tkn.bufSize, err = tkn.InStream.Read(tkn.buf); err != io.EOF && err != nil {
			tkn.LastError = err
		}

		// In multi mode (parseNext), we need to keep track of the contents of the current statement string so that
		// lexer offsets work properly on statements that need them
		if tkn.multi {
			tkn.queryBuf = append(tkn.queryBuf, tkn.buf...)
		}
	}

	if tkn.bufPos >= tkn.bufSize {
		if tkn.lastChar != eofChar {
			tkn.Position++
			tkn.lastChar = eofChar
		}
	} else {
		tkn.Position++
		tkn.lastChar = uint16(tkn.buf[tkn.bufPos])
		tkn.bufPos++
	}
}

// reset clears any internal state.
func (tkn *Tokenizer) reset() {
	tkn.ParseTree = nil
	tkn.specialComment = nil
	tkn.posVarIndex = 0
	tkn.nesting = 0
	bufLeft := len(tkn.buf) - tkn.bufPos
	if len(tkn.queryBuf) > bufLeft {
		tkn.queryBuf = tkn.queryBuf[len(tkn.queryBuf)-bufLeft:]
	}
	tkn.Position = 0
	tkn.OldPosition = 0
}

func isLetter(ch uint16) bool {
	return 'a' <= ch && ch <= 'z' || 'A' <= ch && ch <= 'Z' || ch == '_'
}

func isCarat(ch uint16) bool {
	return ch == '.' || ch == '\'' || ch == '"' || ch == '`'
}

func digitVal(ch uint16) int {
	switch {
	case '0' <= ch && ch <= '9':
		return int(ch) - '0'
	case 'a' <= ch && ch <= 'f':
		return int(ch) - 'a' + 10
	case 'A' <= ch && ch <= 'F':
		return int(ch) - 'A' + 10
	}
	return 16 // larger than any legal digit val
}

func isDigit(ch uint16) bool {
	return '0' <= ch && ch <= '9'
}

// mustAtoi converts the string into an integer, by using strconv.atoi, and returns the result. If any errors are
// encountered, it registers a parsing error with |yylex|.
func mustAtoi(yylex yyLexer, s string) int {
	i, err := strconv.Atoi(s)
	if err != nil {
		yylex.Error(fmt.Sprintf("unable to parse integer from string '%s'", s))
	}
	return i
}<|MERGE_RESOLUTION|>--- conflicted
+++ resolved
@@ -494,11 +494,8 @@
 	"optionally":                    OPTIONALLY,
 	"or":                            OR,
 	"order":                         ORDER,
-<<<<<<< HEAD
+	"ordinality":                    ORDINALITY,
 	"organization":                  ORGANIZATION,
-=======
-	"ordinality":                    ORDINALITY,
->>>>>>> d1dee78f
 	"out":                           OUT,
 	"outer":                         OUTER,
 	"outfile":                       OUTFILE,
