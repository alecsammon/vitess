--- conflicted
+++ resolved
@@ -20,6 +20,7 @@
 	"bytes"
 	"fmt"
 	"io"
+	"unicode"
 
 	"github.com/dolthub/vitess/go/bytes2"
 	"github.com/dolthub/vitess/go/sqltypes"
@@ -48,6 +49,7 @@
 	nesting              int
 	multi                bool
 	specialComment       *Tokenizer
+	specialPosOffset     int
 	potentialAccountName bool
 
 	// If true, the parser should collaborate to set `stopped` on this
@@ -613,19 +615,14 @@
 		specialComment := tkn.specialComment
 		tok, val := specialComment.Scan()
 		if tok != 0 {
-<<<<<<< HEAD
 			// Copy over position from specialComment and add offset
-			// TODO (James): Causing problems in CI, specifically sysbench. Comment out for now
 			tkn.Position = tkn.specialPosOffset + specialComment.Position
-=======
->>>>>>> c9166dcd
 			// return the specialComment scan result as the result
 			return tok, val
 		}
 		// leave specialComment scan mode after all stream consumed.
 		tkn.specialComment = nil
-		// restore Position to what it used to be before offsets
-		tkn.Position = tkn.OldPosition
+		// TODO: restoring tkn.Position here to what it was before using tkn.specialPosOffset fixes sever issue, but then the SubStatementPositionEnd is wrong
 	}
 	if tkn.potentialAccountName {
 		defer func() {
@@ -1055,11 +1052,8 @@
 	buffer := &bytes2.Buffer{}
 	buffer.WriteString("/*!")
 	tkn.next()
-<<<<<<< HEAD
 	foundStartPos := false
 	digitCount := 0
-=======
->>>>>>> c9166dcd
 	for {
 		if tkn.lastChar == '*' {
 			tkn.consumeNext(buffer)
@@ -1073,12 +1067,42 @@
 			return LEX_ERROR, buffer.Bytes()
 		}
 		tkn.consumeNext(buffer)
+
+		// Already found special comment starting point
+		if foundStartPos {
+			continue
+		}
+
+		// Haven't reached character count
+		if digitCount < 5 {
+			if isDigit(tkn.lastChar) {
+				// Increase digit count
+				digitCount++
+				continue
+			} else {
+				// Provided less than 5 digits, but force this to move on
+				digitCount = 5
+			}
+		}
+
+		// If no longer counting digits, ignore spaces until first non-space character
+		if unicode.IsSpace(rune(tkn.lastChar)) {
+			continue
+		}
+
+		// Found start of subexpression
+		tkn.specialPosOffset = tkn.Position - 1
+		foundStartPos = true
 	}
 	_, sql := ExtractMysqlComment(buffer.String())
 	tkn.specialComment = NewStringTokenizer(sql)
 	// Save current position of Tokenizer for later
-	tkn.OldPosition = tkn.Position
-	return tkn.Scan()
+	oldPosition := tkn.OldPosition
+	// Recurse on subquery
+	typ, val := tkn.Scan()
+	// restore Position to what it used to be before offsets
+	tkn.OldPosition = oldPosition
+	return typ, val
 }
 
 func (tkn *Tokenizer) consumeNext(buffer *bytes2.Buffer) {
