/*
Copyright 2019 The Vitess Authors.

Licensed under the Apache License, Version 2.0 (the "License");
you may not use this file except in compliance with the License.
You may obtain a copy of the License at

    http://www.apache.org/licenses/LICENSE-2.0

Unless required by applicable law or agreed to in writing, software
distributed under the License is distributed on an "AS IS" BASIS,
WITHOUT WARRANTIES OR CONDITIONS OF ANY KIND, either express or implied.
See the License for the specific language governing permissions and
limitations under the License.
*/

%{
package sqlparser

func setParseTree(yylex interface{}, stmt Statement) {
  yylex.(*Tokenizer).ParseTree = stmt
}

func setAllowComments(yylex interface{}, allow bool) {
  yylex.(*Tokenizer).AllowComments = allow
}

func setDDL(yylex interface{}, ddl *DDL) {
  yylex.(*Tokenizer).partialDDL = ddl
}

func incNesting(yylex interface{}) bool {
  yylex.(*Tokenizer).nesting++
  if yylex.(*Tokenizer).nesting == 200 {
    return true
  }
  return false
}

func decNesting(yylex interface{}) {
  yylex.(*Tokenizer).nesting--
}

func yyPosition(yylex interface{}) int {
  return yylex.(*Tokenizer).Position
}

// skipToEnd forces the lexer to end prematurely. Not all SQL statements
// are supported by the Parser, thus calling skipToEnd will make the lexer
// return EOF early.
func skipToEnd(yylex interface{}) {
  yylex.(*Tokenizer).SkipToEnd = true
}

%}

%union {
  empty         struct{}
  statement     Statement
  selStmt       SelectStatement
  ddl           *DDL
  ins           *Insert
  byt           byte
  bytes         []byte
  bytes2        [][]byte
  str           string
  int           int
  strs          []string
  selectExprs   SelectExprs
  selectExpr    SelectExpr
  columns       Columns
  statements    Statements
  partitions    Partitions
  colName       *ColName
  tableExprs    TableExprs
  tableExpr     TableExpr
  joinCondition JoinCondition
  tableName     TableName
  tableNames    TableNames
  indexHints    *IndexHints
  asOf          *AsOf
  expr          Expr
  exprs         Exprs
  boolVal       BoolVal
  sqlVal        *SQLVal
  colTuple      ColTuple
  values        Values
  valTuple      ValTuple
  subquery      *Subquery
  whens         []*When
  when          *When
  orderBy       OrderBy
  order         *Order
  limit         *Limit
  setExprs      SetExprs
  setExpr       *SetExpr
  colIdent      ColIdent
  tableIdent    TableIdent
  convertType   *ConvertType
  aliasedTableName *AliasedTableExpr
  TableSpec  *TableSpec
  columnType    ColumnType
  columnOrder   *ColumnOrder
  triggerOrder  *TriggerOrder
  colKeyOpt     ColumnKeyOption
  optVal        Expr
  LengthScaleOption LengthScaleOption
  columnDefinition *ColumnDefinition
  indexDefinition *IndexDefinition
  indexInfo     *IndexInfo
  indexOption   *IndexOption
  indexOptions  []*IndexOption
  indexColumn   *IndexColumn
  indexColumns  []*IndexColumn
  constraintDefinition *ConstraintDefinition
  constraintInfo ConstraintInfo
  ReferenceAction ReferenceAction
  partDefs      []*PartitionDefinition
  partDef       *PartitionDefinition
  partSpec      *PartitionSpec
  vindexParam   VindexParam
  vindexParams  []VindexParam
  showFilter    *ShowFilter
  optLike       *OptLike
  over          *Over
  caseStatementCases []CaseStatementCase
  caseStatementCase CaseStatementCase
  ifStatementConditions []IfStatementCondition
  ifStatementCondition IfStatementCondition
  signalInfo SignalInfo
  signalInfos []SignalInfo
  procedureParam ProcedureParam
  procedureParams []ProcedureParam
  characteristic Characteristic
  characteristics []Characteristic
}

%token LEX_ERROR
%left <bytes> UNION
<<<<<<< HEAD
%token <bytes> SELECT STREAM INSERT UPDATE DELETE FROM WHERE GROUP HAVING ORDER BY LIMIT OFFSET FOR
%token <bytes> ALL DISTINCT AS EXISTS ASC DESC INTO DUPLICATE DEFAULT SET LOCK UNLOCK KEYS OF
=======
%token <bytes> SELECT STREAM INSERT UPDATE DELETE FROM WHERE GROUP HAVING ORDER BY LIMIT OFFSET FOR CALL
%token <bytes> ALL DISTINCT AS EXISTS ASC DESC INTO DUPLICATE DEFAULT SET LOCK UNLOCK KEYS
>>>>>>> 2e12516a
%right <bytes> UNIQUE KEY
%token <bytes> SYSTEM_TIME
%token <bytes> VALUES LAST_INSERT_ID
%token <bytes> NEXT VALUE SHARE MODE
%token <bytes> SQL_NO_CACHE SQL_CACHE
%left <bytes> JOIN STRAIGHT_JOIN LEFT RIGHT INNER OUTER CROSS NATURAL USE FORCE
%left <bytes> ON USING
%token <empty> '(' ',' ')'
%token <bytes> ID HEX STRING INTEGRAL FLOAT HEXNUM VALUE_ARG LIST_ARG COMMENT COMMENT_KEYWORD BIT_LITERAL
%token <bytes> NULL TRUE FALSE OFF

// Precedence dictated by mysql. But the vitess grammar is simplified.
// Some of these operators don't conflict in our situation. Nevertheless,
// it's better to have these listed in the correct order. Also, we don't
// support all operators yet.
%left <bytes> OR
%left <bytes> AND
%right <bytes> NOT '!'
%left <bytes> BETWEEN CASE WHEN THEN ELSE ELSEIF END
%left <bytes> '=' '<' '>' LE GE NE NULL_SAFE_EQUAL IS LIKE REGEXP IN
%left <bytes> '|'
%left <bytes> '&'
%left <bytes> SHIFT_LEFT SHIFT_RIGHT
%left <bytes> '+' '-'
%left <bytes> '*' '/' DIV '%' MOD
%left <bytes> '^'
%right <bytes> '~' UNARY
%left <bytes> COLLATE
%right <bytes> BINARY UNDERSCORE_BINARY UNDERSCORE_UTF8MB4
%right <bytes> INTERVAL
%nonassoc <bytes> '.'

// There is no need to define precedence for the JSON
// operators because the syntax is restricted enough that
// they don't cause conflicts.
%token <empty> JSON_EXTRACT_OP JSON_UNQUOTE_EXTRACT_OP

// DDL Tokens
%token <bytes> CREATE ALTER DROP RENAME ANALYZE ADD FLUSH MODIFY CHANGE
%token <bytes> SCHEMA TABLE INDEX INDEXES VIEW TO IGNORE IF PRIMARY COLUMN SPATIAL FULLTEXT KEY_BLOCK_SIZE CHECK
%token <bytes> ACTION CASCADE CONSTRAINT FOREIGN NO REFERENCES RESTRICT
%token <bytes> FIRST AFTER
%token <bytes> SHOW DESCRIBE EXPLAIN DATE ESCAPE REPAIR OPTIMIZE TRUNCATE FORMAT
%token <bytes> MAXVALUE PARTITION REORGANIZE LESS THAN PROCEDURE TRIGGER TRIGGERS FUNCTION
%token <bytes> VINDEX VINDEXES
%token <bytes> STATUS VARIABLES WARNINGS CODE
%token <bytes> SEQUENCE
%token <bytes> EACH ROW BEFORE FOLLOWS PRECEDES DEFINER INVOKER
%token <bytes> INOUT OUT DETERMINISTIC CONTAINS READS MODIFIES SQL DATA SECURITY

// SIGNAL Tokens
%token <bytes> CLASS_ORIGIN SUBCLASS_ORIGIN MESSAGE_TEXT MYSQL_ERRNO CONSTRAINT_CATALOG CONSTRAINT_SCHEMA
%token <bytes> CONSTRAINT_NAME CATALOG_NAME SCHEMA_NAME TABLE_NAME COLUMN_NAME CURSOR_NAME SIGNAL SQLSTATE

// Transaction Tokens
%token <bytes> BEGIN START TRANSACTION COMMIT ROLLBACK

// Type Tokens
%token <bytes> BIT TINYINT SMALLINT MEDIUMINT INT INTEGER BIGINT INTNUM
%token <bytes> REAL DOUBLE FLOAT_TYPE DECIMAL NUMERIC DEC FIXED PRECISION
%token <bytes> TIME TIMESTAMP DATETIME YEAR
%token <bytes> CHAR VARCHAR BOOL CHARACTER VARBINARY NCHAR NVARCHAR NATIONAL VARYING
%token <bytes> TEXT TINYTEXT MEDIUMTEXT LONGTEXT LONG
%token <bytes> BLOB TINYBLOB MEDIUMBLOB LONGBLOB JSON ENUM
%token <bytes> GEOMETRY POINT LINESTRING POLYGON GEOMETRYCOLLECTION MULTIPOINT MULTILINESTRING MULTIPOLYGON

// Type Modifiers
%token <bytes> NULLX AUTO_INCREMENT APPROXNUM SIGNED UNSIGNED ZEROFILL

// Supported SHOW tokens
%token <bytes> COLLATION DATABASES SCHEMAS TABLES VITESS_METADATA VSCHEMA FULL PROCESSLIST COLUMNS FIELDS ENGINES PLUGINS

// SET tokens
%token <bytes> NAMES CHARSET GLOBAL SESSION ISOLATION LEVEL READ WRITE ONLY REPEATABLE COMMITTED UNCOMMITTED SERIALIZABLE

// Functions
%token <bytes> CURRENT_TIMESTAMP DATABASE CURRENT_DATE CURRENT_USER
%token <bytes> CURRENT_TIME LOCALTIME LOCALTIMESTAMP
%token <bytes> UTC_DATE UTC_TIME UTC_TIMESTAMP
%token <bytes> REPLACE
%token <bytes> CONVERT CAST
%token <bytes> SUBSTR SUBSTRING
%token <bytes> GROUP_CONCAT SEPARATOR
%token <bytes> TIMESTAMPADD TIMESTAMPDIFF

// Window functions
%token <bytes> OVER WINDOW GROUPING GROUPS
%token <bytes> AVG BIT_AND BIT_OR BIT_XOR COUNT JSON_ARRAYAGG JSON_OBJECTAGG MAX MIN STDDEV_POP STDDEV STD STDDEV_SAMP
%token <bytes> SUM VAR_POP VARIANCE VAR_SAMP CUME_DIST DENSE_RANK FIRST_VALUE LAG LAST_VALUE LEAD NTH_VALUE NTILE
%token <bytes> ROW_NUMBER PERCENT_RANK RANK

// Match
%token <bytes> MATCH AGAINST BOOLEAN LANGUAGE WITH QUERY EXPANSION

// MySQL reserved words that are unused by this grammar will map to this token.
%token <bytes> UNUSED ARRAY DESCRIPTION EMPTY EXCEPT JSON_TABLE LATERAL MEMBER RECURSIVE
%token <bytes> ACTIVE ADMIN BUCKETS CLONE COMPONENT DEFINITION ENFORCED EXCLUDE FOLLOWING GEOMCOLLECTION GET_MASTER_PUBLIC_KEY HISTOGRAM HISTORY
%token <bytes> INACTIVE INVISIBLE LOCKED MASTER_COMPRESSION_ALGORITHMS MASTER_PUBLIC_KEY_PATH MASTER_TLS_CIPHERSUITES MASTER_ZSTD_COMPRESSION_LEVEL
%token <bytes> NESTED NETWORK_NAMESPACE NOWAIT NULLS OJ OLD OPTIONAL ORDINALITY ORGANIZATION OTHERS PATH PERSIST PERSIST_ONLY PRECEDING PRIVILEGE_CHECKS_USER PROCESS
%token <bytes> RANDOM REFERENCE REQUIRE_ROW_FORMAT RESOURCE RESPECT RESTART RETAIN REUSE ROLE SECONDARY SECONDARY_ENGINE SECONDARY_LOAD SECONDARY_UNLOAD SKIP SRID
%token <bytes> THREAD_PRIORITY TIES UNBOUNDED VCPU VISIBLE SYSTEM

%type <statement> command
%type <selStmt> select_statement base_select union_lhs union_rhs
%type <statement> stream_statement insert_statement update_statement delete_statement set_statement trigger_body
%type <statement> create_statement rename_statement drop_statement truncate_statement flush_statement call_statement
%type <statement> trigger_begin_end_block statement_list_statement case_statement if_statement signal_statement
%type <statement> proc_allowed_statement proc_begin_end_block
%type <statements> statement_list proc_allowed_statement_list
%type <caseStatementCases> case_statement_case_list
%type <caseStatementCase> case_statement_case
%type <ifStatementConditions> elseif_list
%type <ifStatementCondition> elseif_list_item
%type <signalInfo> signal_information_item
%type <signalInfos> signal_information_item_list
%type <bytes> signal_information_name signal_condition_value
%type <str> trigger_time trigger_event
%type <statement> alter_statement alter_table_statement alter_view_statement alter_vschema_statement
%type <ddl> create_table_prefix rename_list
%type <statement> analyze_statement show_statement use_statement other_statement
%type <statement> describe_statement explain_statement explainable_statement
%type <statement> begin_statement commit_statement rollback_statement start_transaction_statement
%type <bytes2> comment_opt comment_list
%type <str> union_op insert_or_replace
%type <str> distinct_opt straight_join_opt cache_opt match_option separator_opt format_opt
%type <expr> like_escape_opt
%type <selectExprs> select_expression_list select_expression_list_opt
%type <selectExpr> select_expression
%type <expr> expression naked_like group_by
%type <tableExprs> from_opt table_references
%type <tableExpr> table_reference table_factor join_table
%type <joinCondition> join_condition join_condition_opt on_expression_opt
%type <tableNames> table_name_list delete_table_list view_name_list
%type <str> inner_join outer_join straight_join natural_join
%type <tableName> table_name into_table_name delete_table_name
%type <aliasedTableName> aliased_table_name aliased_table_options
%type <indexHints> index_hint_list
%type <expr> where_expression_opt
%type <expr> condition
%type <boolVal> boolean_value
%type <str> compare
%type <ins> insert_data
%type <expr> value value_expression num_val as_of_opt
%type <expr> function_call_keyword function_call_nonkeyword function_call_generic function_call_conflict
%type <expr> func_datetime_precision function_call_window function_call_aggregate_with_window
%type <str> is_suffix
%type <colTuple> col_tuple
%type <exprs> expression_list group_by_list
%type <values> tuple_list
%type <valTuple> row_tuple tuple_or_empty
%type <expr> tuple_expression
%type <subquery> subquery
%type <colName> column_name
%type <whens> when_expression_list
%type <when> when_expression
%type <expr> expression_opt else_expression_opt
%type <exprs> group_by_opt
%type <expr> having_opt having
%type <orderBy> order_by_opt order_list
%type <columnOrder> column_order_opt
%type <triggerOrder> trigger_order_opt
%type <order> order
%type <over> over over_opt
%type <int> lexer_position
%type <str> asc_desc_opt
%type <limit> limit_opt
%type <str> lock_opt
%type <columns> ins_column_list column_list
%type <partitions> opt_partition_clause partition_list
%type <setExprs> on_dup_opt
%type <setExprs> set_list transaction_chars
%type <bytes> charset_or_character_set
%type <setExpr> set_expression transaction_char
%type <str> isolation_level
%type <bytes> for_from
%type <str> ignore_opt default_opt
%type <str> full_opt from_database_opt tables_or_processlist columns_or_fields
%type <showFilter> like_or_where_opt like_opt
%type <byt> exists_opt not_exists_opt
%type <str> key_type key_type_opt
%type <empty> non_add_drop_or_rename_operation
%type <empty> to_opt to_or_as as_opt column_opt describe
%type <str> definer_opt
%type <empty> skip_to_end ddl_skip_to_end
%type <bytes> reserved_keyword non_reserved_keyword column_name_safe_reserved_keyword
%type <colIdent> sql_id reserved_sql_id col_alias as_ci_opt using_opt
%type <expr> charset_value
%type <tableIdent> table_id reserved_table_id table_alias
%type <str> charset
%type <str> set_session_or_global show_session_or_global
%type <convertType> convert_type
%type <columnType> column_type  column_type_options
%type <columnType> int_type decimal_type numeric_type time_type char_type spatial_type
%type <sqlVal> length_opt column_comment
%type <optVal> column_default on_update
%type <str> charset_opt collate_opt
%type <boolVal> unsigned_opt zero_fill_opt
%type <LengthScaleOption> float_length_opt decimal_length_opt
%type <boolVal> null_or_not_null auto_increment
%type <colKeyOpt> column_key
%type <strs> enum_values
%type <columnDefinition> column_definition
%type <indexDefinition> index_definition
%type <constraintDefinition> constraint_definition
%type <str> index_or_key indexes_or_keys index_or_key_opt
%type <str> from_or_in show_database_opt
%type <str> name_opt
%type <str> equal_opt
%type <TableSpec> table_spec table_column_list
%type <optLike> create_like
%type <str> table_option_list table_option table_opt_value
%type <indexInfo> index_info
%type <indexColumn> index_column
%type <indexColumns> index_column_list
%type <indexOption> index_option
%type <indexOptions> index_option_list index_option_list_opt
%type <constraintInfo> constraint_info
%type <partDefs> partition_definitions
%type <partDef> partition_definition
%type <partSpec> partition_operation
%type <vindexParam> vindex_param
%type <vindexParams> vindex_param_list vindex_params_opt
%type <colIdent> vindex_type vindex_type_opt
%type <bytes> ignored_alter_object_type
%type <ReferenceAction> fk_reference_action fk_on_delete fk_on_update
%type <str> constraint_symbol_opt
%type <exprs> call_param_list_opt
%type <procedureParams> proc_param_list_opt proc_param_list
%type <procedureParam> proc_param
%type <characteristics> characteristic_list_opt characteristic_list
%type <characteristic> characteristic

%start any_command

%%

any_command:
  command semicolon_opt
  {
    setParseTree(yylex, $1)
  }

semicolon_opt:
/*empty*/ {}
| ';' {}

command:
  select_statement
  {
    $$ = $1
  }
| stream_statement
| insert_statement
| update_statement
| delete_statement
| set_statement
| create_statement
| alter_statement
| rename_statement
| drop_statement
| truncate_statement
| analyze_statement
| show_statement
| use_statement
| begin_statement
| commit_statement
| rollback_statement
| explain_statement
| describe_statement
| other_statement
| flush_statement
| signal_statement
| call_statement
| /*empty*/
{
  setParseTree(yylex, nil)
}

select_statement:
  base_select order_by_opt limit_opt lock_opt
  {
    sel := $1.(*Select)
    sel.OrderBy = $2
    sel.Limit = $3
    sel.Lock = $4
    $$ = sel
  }
| union_lhs union_op union_rhs order_by_opt limit_opt lock_opt
  {
    $$ = &Union{Type: $2, Left: $1, Right: $3, OrderBy: $4, Limit: $5, Lock: $6}
  }
| SELECT comment_opt cache_opt NEXT num_val for_from table_name
  {
    $$ = &Select{Comments: Comments($2), Cache: $3, SelectExprs: SelectExprs{Nextval{Expr: $5}}, From: TableExprs{&AliasedTableExpr{Expr: $7}}}
  }

stream_statement:
  STREAM comment_opt select_expression FROM table_name
  {
    $$ = &Stream{Comments: Comments($2), SelectExpr: $3, Table: $5}
  }

// base_select is an unparenthesized SELECT with no order by clause or beyond.
base_select:
  SELECT comment_opt cache_opt distinct_opt straight_join_opt select_expression_list from_opt where_expression_opt group_by_opt having_opt
  {
    $$ = &Select{Comments: Comments($2), Cache: $3, Distinct: $4, Hints: $5, SelectExprs: $6, From: $7, Where: NewWhere(WhereStr, $8), GroupBy: GroupBy($9), Having: NewWhere(HavingStr, $10)}
  }

union_lhs:
  select_statement
  {
    $$ = $1
  }
| openb select_statement closeb
  {
    $$ = &ParenSelect{Select: $2}
  }

union_rhs:
  base_select
  {
    $$ = $1
  }
| openb select_statement closeb
  {
    $$ = &ParenSelect{Select: $2}
  }


insert_statement:
  insert_or_replace comment_opt ignore_opt into_table_name opt_partition_clause insert_data on_dup_opt
  {
    // insert_data returns a *Insert pre-filled with Columns & Values
    ins := $6
    ins.Action = $1
    ins.Comments = $2
    ins.Ignore = $3
    ins.Table = $4
    ins.Partitions = $5
    ins.OnDup = OnDup($7)
    $$ = ins
  }
| insert_or_replace comment_opt ignore_opt into_table_name opt_partition_clause SET set_list on_dup_opt
  {
    cols := make(Columns, 0, len($7))
    vals := make(ValTuple, 0, len($8))
    for _, updateList := range $7 {
      cols = append(cols, updateList.Name.Name)
      vals = append(vals, updateList.Expr)
    }
    $$ = &Insert{Action: $1, Comments: Comments($2), Ignore: $3, Table: $4, Partitions: $5, Columns: cols, Rows: Values{vals}, OnDup: OnDup($8)}
  }

insert_or_replace:
  INSERT
  {
    $$ = InsertStr
  }
| REPLACE
  {
    $$ = ReplaceStr
  }

update_statement:
  UPDATE comment_opt ignore_opt table_references SET set_list where_expression_opt order_by_opt limit_opt
  {
    $$ = &Update{Comments: Comments($2), Ignore: $3, TableExprs: $4, Exprs: $6, Where: NewWhere(WhereStr, $7), OrderBy: $8, Limit: $9}
  }

delete_statement:
  DELETE comment_opt FROM table_name opt_partition_clause where_expression_opt order_by_opt limit_opt
  {
    $$ = &Delete{Comments: Comments($2), TableExprs:  TableExprs{&AliasedTableExpr{Expr:$4}}, Partitions: $5, Where: NewWhere(WhereStr, $6), OrderBy: $7, Limit: $8}
  }
| DELETE comment_opt FROM table_name_list USING table_references where_expression_opt
  {
    $$ = &Delete{Comments: Comments($2), Targets: $4, TableExprs: $6, Where: NewWhere(WhereStr, $7)}
  }
| DELETE comment_opt table_name_list from_or_using table_references where_expression_opt
  {
    $$ = &Delete{Comments: Comments($2), Targets: $3, TableExprs: $5, Where: NewWhere(WhereStr, $6)}
  }
| DELETE comment_opt delete_table_list from_or_using table_references where_expression_opt
  {
    $$ = &Delete{Comments: Comments($2), Targets: $3, TableExprs: $5, Where: NewWhere(WhereStr, $6)}
  }

from_or_using:
  FROM {}
| USING {}

view_name_list:
  table_name
  {
    $$ = TableNames{$1.ToViewName()}
  }
| view_name_list ',' table_name
  {
    $$ = append($$, $3.ToViewName())
  }

table_name_list:
  table_name
  {
    $$ = TableNames{$1}
  }
| table_name_list ',' table_name
  {
    $$ = append($$, $3)
  }

delete_table_list:
  delete_table_name
  {
    $$ = TableNames{$1}
  }
| delete_table_list ',' delete_table_name
  {
    $$ = append($$, $3)
  }

opt_partition_clause:
  {
    $$ = nil
  }
| PARTITION openb partition_list closeb
  {
  $$ = $3
  }

set_statement:
  SET comment_opt set_list
  {
    $$ = &Set{Comments: Comments($2), Exprs: $3}
  }
| SET comment_opt set_session_or_global set_list
  {
    $$ = &Set{Comments: Comments($2), Scope: $3, Exprs: $4}
  }
| SET comment_opt set_session_or_global TRANSACTION transaction_chars
  {
    $$ = &Set{Comments: Comments($2), Scope: $3, Exprs: $5}
  }
| SET comment_opt TRANSACTION transaction_chars
  {
    $$ = &Set{Comments: Comments($2), Exprs: $4}
  }

transaction_chars:
  transaction_char
  {
    $$ = SetExprs{$1}
  }
| transaction_chars ',' transaction_char
  {
    $$ = append($$, $3)
  }

transaction_char:
  ISOLATION LEVEL isolation_level
  {
    $$ = &SetExpr{Name: NewColName(TransactionStr), Expr: NewStrVal([]byte($3))}
  }
| READ WRITE
  {
    $$ = &SetExpr{Name: NewColName(TransactionStr), Expr: NewStrVal([]byte(TxReadWrite))}
  }
| READ ONLY
  {
    $$ = &SetExpr{Name: NewColName(TransactionStr), Expr: NewStrVal([]byte(TxReadOnly))}
  }

isolation_level:
  REPEATABLE READ
  {
    $$ = IsolationLevelRepeatableRead
  }
| READ COMMITTED
  {
    $$ = IsolationLevelReadCommitted
  }
| READ UNCOMMITTED
  {
    $$ = IsolationLevelReadUncommitted
  }
| SERIALIZABLE
  {
    $$ = IsolationLevelSerializable
  }

set_session_or_global:
  SESSION
  {
    $$ = SessionStr
  }
| GLOBAL
  {
    $$ = GlobalStr
  }

lexer_position:
  {
    $$ = yyPosition(yylex)
  }

create_statement:
  create_table_prefix table_spec
  {
    $1.TableSpec = $2
    if len($1.TableSpec.Constraints) > 0 {
      $1.ConstraintAction = AddStr
    }
    $$ = $1
  }
| create_table_prefix create_like
  {
    // Create table [name] like [name]
    $1.OptLike = $2
    $$ = $1
  }
| CREATE key_type_opt INDEX sql_id using_opt ON table_name '(' index_column_list ')' index_option_list_opt
  {
    $$ = &DDL{Action: AlterStr, Table: $7, IndexSpec: &IndexSpec{Action: CreateStr, ToName: $4, Using: $5, Type: $2, Columns: $9, Options: $11}}
  }
| CREATE VIEW table_name AS lexer_position select_statement lexer_position
  {
    $$ = &DDL{Action: CreateStr, View: $3.ToViewName(), ViewExpr: $6, SubStatementPositionStart: $5, SubStatementPositionEnd: $7 - 1}
  }
| CREATE OR REPLACE VIEW table_name AS lexer_position select_statement lexer_position
  {
    $$ = &DDL{Action: CreateStr, View: $5.ToViewName(), ViewExpr: $8, SubStatementPositionStart: $7, SubStatementPositionEnd: $9 - 1, OrReplace: true}
  }
| CREATE DATABASE not_exists_opt ID ddl_skip_to_end
  {
    var ne bool
    if $3 != 0 {
      ne = true
    }
   $$ = &DBDDL{Action: CreateStr, DBName: string($4), IfNotExists: ne}
  }
| CREATE SCHEMA not_exists_opt ID ddl_skip_to_end
  {
    var ne bool
    if $3 != 0 {
      ne = true
    }
    $$ = &DBDDL{Action: CreateStr, DBName: string($4), IfNotExists: ne}
  }
| CREATE definer_opt TRIGGER ID trigger_time trigger_event ON table_name FOR EACH ROW trigger_order_opt lexer_position trigger_body lexer_position
  {
    $$ = &DDL{Action: CreateStr, Table: $8, TriggerSpec: &TriggerSpec{Name: string($4), Time: $5, Event: $6, Order: $12, Body: $14}, SubStatementPositionStart: $13, SubStatementPositionEnd: $15 - 1}
  }
| CREATE definer_opt PROCEDURE ID '(' proc_param_list_opt ')' characteristic_list_opt lexer_position proc_allowed_statement lexer_position
  {
    $$ = &DDL{Action: CreateStr, ProcedureSpec: &ProcedureSpec{Name: string($4), Definer: $2, Params: $6, Characteristics: $8, Body: $10}, SubStatementPositionStart: $9, SubStatementPositionEnd: $11 - 1}
  }

proc_param_list_opt:
  {
    $$ = nil
  }
| proc_param_list
  {
    $$ = $1
  }

proc_param_list:
  proc_param
  {
    $$ = []ProcedureParam{$1}
  }
| proc_param_list ',' proc_param
  {
    $$ = append($$, $3)
  }

proc_param:
  ID column_type
  {
    $$ = ProcedureParam{Direction: ProcedureParamDirection_In, Name: string($1), Type: $2}
  }
| IN ID column_type
  {
    $$ = ProcedureParam{Direction: ProcedureParamDirection_In, Name: string($2), Type: $3}
  }
| INOUT ID column_type
  {
    $$ = ProcedureParam{Direction: ProcedureParamDirection_Inout, Name: string($2), Type: $3}
  }
| OUT ID column_type
  {
    $$ = ProcedureParam{Direction: ProcedureParamDirection_Out, Name: string($2), Type: $3}
  }

characteristic_list_opt:
  {
    $$ = nil
  }
| characteristic_list
  {
    $$ = $1
  }

characteristic_list:
  characteristic
  {
    $$ = []Characteristic{$1}
  }
| characteristic_list characteristic
  {
    $$ = append($$, $2)
  }

characteristic:
  COMMENT_KEYWORD STRING
  {
    $$ = Characteristic{Type: CharacteristicValue_Comment, Comment: string($2)}
  }
| LANGUAGE SQL
  {
    $$ = Characteristic{Type: CharacteristicValue_LanguageSql}
  }
| NOT DETERMINISTIC
  {
    $$ = Characteristic{Type: CharacteristicValue_NotDeterministic}
  }
| DETERMINISTIC
  {
    $$ = Characteristic{Type: CharacteristicValue_Deterministic}
  }
| CONTAINS SQL
  {
    $$ = Characteristic{Type: CharacteristicValue_ContainsSql}
  }
| NO SQL
  {
    $$ = Characteristic{Type: CharacteristicValue_NoSql}
  }
| READS SQL DATA
  {
    $$ = Characteristic{Type: CharacteristicValue_ReadsSqlData}
  }
| MODIFIES SQL DATA
  {
    $$ = Characteristic{Type: CharacteristicValue_ModifiesSqlData}
  }
| SQL SECURITY DEFINER
  {
    $$ = Characteristic{Type: CharacteristicValue_SqlSecurityDefiner}
  }
| SQL SECURITY INVOKER
  {
    $$ = Characteristic{Type: CharacteristicValue_SqlSecurityInvoker}
  }

proc_allowed_statement:
  select_statement
  {
    $$ = $1
  }
| insert_statement
| update_statement
| delete_statement
| set_statement
| create_statement
| alter_statement
| rename_statement
| drop_statement
| case_statement
| if_statement
| truncate_statement
| analyze_statement
| show_statement
| start_transaction_statement
| commit_statement
| rollback_statement
| explain_statement
| describe_statement
| signal_statement
| call_statement
| proc_begin_end_block

proc_begin_end_block:
  BEGIN proc_allowed_statement_list ';' END
  {
    $$ = &BeginEndBlock{Statements: $2}
  }

proc_allowed_statement_list:
  proc_allowed_statement
  {
    $$ = Statements{$1}
  }
| proc_allowed_statement_list ';' proc_allowed_statement
  {
    $$ = append($$, $3)
  }

definer_opt:
  {
    $$ = ""
  }
| DEFINER '=' ID
  {
    $$ = string($3)
  }

trigger_time:
  BEFORE
  {
    $$ = BeforeStr
  }
| AFTER
  {
    $$ = AfterStr
  }

trigger_event:
  INSERT
  {
    $$ = InsertStr
  }
| UPDATE
  {
    $$ = UpdateStr
  }
| DELETE
  {
    $$ = DeleteStr
  }

trigger_order_opt:
  {
    $$ = nil
  }
| FOLLOWS ID
  {
    $$ = &TriggerOrder{PrecedesOrFollows: FollowsStr, OtherTriggerName: string($2)}
  }
| PRECEDES ID
  {
    $$ = &TriggerOrder{PrecedesOrFollows: PrecedesStr, OtherTriggerName: string($2)}
  }

trigger_body:
  trigger_begin_end_block
  {
    $$ = $1
  }
| set_statement
| insert_statement
| update_statement
| delete_statement

trigger_begin_end_block:
  BEGIN statement_list ';' END
  {
    $$ = &BeginEndBlock{Statements: $2}
  }

case_statement:
  CASE expression case_statement_case_list END CASE
  {
    $$ = &CaseStatement{Expr: $2, Cases: $3}
  }
| CASE expression case_statement_case_list ELSE statement_list ';' END CASE
  {
    $$ = &CaseStatement{Expr: $2, Cases: $3, Else: $5}
  }

case_statement_case_list:
  case_statement_case
  {
    $$ = []CaseStatementCase{$1}
  }
| case_statement_case_list case_statement_case
  {
    $$ = append($$, $2)
  }

case_statement_case:
  WHEN expression THEN statement_list ';'
  {
    $$ = CaseStatementCase{Case: $2, Statements: $4}
  }

if_statement:
  IF expression THEN statement_list ';' END IF
  {
    conds := []IfStatementCondition{IfStatementCondition{Expr: $2, Statements: $4}}
    $$ = &IfStatement{Conditions: conds}
  }
| IF expression THEN statement_list ';' ELSE statement_list ';' END IF
  {
    conds := []IfStatementCondition{IfStatementCondition{Expr: $2, Statements: $4}}
    $$ = &IfStatement{Conditions: conds, Else: $7}
  }
| IF expression THEN statement_list ';' elseif_list END IF
  {
    conds := $6
    conds = append([]IfStatementCondition{IfStatementCondition{Expr: $2, Statements: $4}}, conds...)
    $$ = &IfStatement{Conditions: conds}
  }
| IF expression THEN statement_list ';' elseif_list ELSE statement_list ';' END IF
  {
    conds := $6
    conds = append([]IfStatementCondition{IfStatementCondition{Expr: $2, Statements: $4}}, conds...)
    $$ = &IfStatement{Conditions: conds, Else: $8}
  }

elseif_list:
  elseif_list_item
  {
    $$ = []IfStatementCondition{$1}
  }
| elseif_list elseif_list_item
  {
    $$ = append($$, $2)
  }

elseif_list_item:
  ELSEIF expression THEN statement_list ';'
  {
    $$ = IfStatementCondition{Expr: $2, Statements: $4}
  }

signal_statement:
  SIGNAL signal_condition_value
  {
    $$ = &Signal{SqlStateValue: string($2)}
  }
| SIGNAL signal_condition_value SET signal_information_item_list
  {
    $$ = &Signal{SqlStateValue: string($2), Info: $4}
  }

signal_condition_value:
  SQLSTATE STRING
  {
    $$ = $2
  }
| SQLSTATE VALUE STRING
  {
    $$ = $3
  }

signal_information_item_list:
  signal_information_item
  {
    $$ = []SignalInfo{$1}
  }
| signal_information_item_list ',' signal_information_item
  {
    $$ = append($$, $3)
  }

signal_information_item:
  signal_information_name '=' value
  {
    $$ = SignalInfo{Name: string($1), Value: $3.(*SQLVal)}
  }

signal_information_name:
  CLASS_ORIGIN
  {
    $$ = $1
  }
| SUBCLASS_ORIGIN
| MESSAGE_TEXT
| MYSQL_ERRNO
| CONSTRAINT_CATALOG
| CONSTRAINT_SCHEMA
| CONSTRAINT_NAME
| CATALOG_NAME
| SCHEMA_NAME
| TABLE_NAME
| COLUMN_NAME
| CURSOR_NAME

call_statement:
  CALL ID call_param_list_opt
  {
    $$ = &Call{FuncName: string($2), Params: $3}
  }

call_param_list_opt:
  {
    $$ = nil
  }
| '(' ')'
  {
    $$ = nil
  }
| '(' expression_list ')'
  {
    $$ = $2
  }

statement_list:
  statement_list_statement
  {
    $$ = Statements{$1}
  }
| statement_list ';' statement_list_statement
  {
    $$ = append($$, $3)
  }

statement_list_statement:
  select_statement
  {
    $$ = $1
  }
| insert_statement
| update_statement
| delete_statement
| set_statement
| case_statement
| if_statement
| signal_statement
| trigger_begin_end_block

vindex_type_opt:
  {
    $$ = NewColIdent("")
  }
| USING vindex_type
  {
    $$ = $2
  }

vindex_type:
  ID
  {
    $$ = NewColIdent(string($1))
  }

vindex_params_opt:
  {
    var v []VindexParam
    $$ = v
  }
| WITH vindex_param_list
  {
    $$ = $2
  }

vindex_param_list:
  vindex_param
  {
    $$ = make([]VindexParam, 0, 4)
    $$ = append($$, $1)
  }
| vindex_param_list ',' vindex_param
  {
    $$ = append($$, $3)
  }

vindex_param:
  reserved_sql_id '=' table_opt_value
  {
    $$ = VindexParam{Key: $1, Val: $3}
  }

create_table_prefix:
  CREATE TABLE not_exists_opt table_name
  {
    var ne bool
    if $3 != 0 {
      ne = true
    }
    $$ = &DDL{Action: CreateStr, Table: $4, IfNotExists: ne}
    setDDL(yylex, $$)
  }

table_spec:
  '(' table_column_list ')' table_option_list
  {
    $$ = $2
    $$.Options = $4
  }

create_like:
  LIKE table_name
  {
    $$ = &OptLike{LikeTable: $2}
  }
| '(' LIKE table_name ')'
  {
    $$ = &OptLike{LikeTable: $3}
  }

table_column_list:
  column_definition
  {
    $$ = &TableSpec{}
    $$.AddColumn($1)
  }
| table_column_list ',' column_definition
  {
    $$.AddColumn($3)
  }
| table_column_list ',' index_definition
  {
    $$.AddIndex($3)
  }
| table_column_list ',' constraint_definition
  {
    $$.AddConstraint($3)
  }

column_definition:
  ID column_type column_type_options
  {
    if err := $2.merge($3); err != nil {
      yylex.Error(err.Error())
      return 1
    }
    $$ = &ColumnDefinition{Name: NewColIdent(string($1)), Type: $2}
  }

column_type_options:
  {
    $$ = ColumnType{}
  }
| column_type_options null_or_not_null
  {
    opt := ColumnType{NotNull: $2, sawnull: true}
    if err := $1.merge(opt); err != nil {
    	yylex.Error(err.Error())
    	return 1
    }
    $$ = $1
  }
| column_type_options column_default
  {
    opt := ColumnType{Default: $2}
    if err := $1.merge(opt); err != nil {
    	yylex.Error(err.Error())
    	return 1
    }
    $$ = $1
  }
| column_type_options on_update
  {
    opt := ColumnType{OnUpdate: $2}
    if err := $1.merge(opt); err != nil {
    	yylex.Error(err.Error())
    	return 1
    }
    $$ = $1
  }
| column_type_options auto_increment
  {
    opt := ColumnType{Autoincrement: $2, sawai: true}
    if err := $1.merge(opt); err != nil {
    	yylex.Error(err.Error())
    	return 1
    }
    $$ = $1
  }
| column_type_options column_key
  {
    opt := ColumnType{KeyOpt: $2}
    if err := $1.merge(opt); err != nil {
    	yylex.Error(err.Error())
    	return 1
    }
    $$ = $1
  }
| column_type_options column_comment
  {
    opt := ColumnType{Comment: $2}
    if err := $1.merge(opt); err != nil {
    	yylex.Error(err.Error())
    	return 1
    }
    $$ = $1
  }

column_type:
  numeric_type unsigned_opt zero_fill_opt
  {
    $$ = $1
    $$.Unsigned = $2
    $$.Zerofill = $3
  }
| char_type
| time_type
| spatial_type

numeric_type:
  int_type length_opt
  {
    $$ = $1
    $$.Length = $2
  }
| decimal_type
  {
    $$ = $1
  }

int_type:
  BIT
  {
    $$ = ColumnType{Type: string($1)}
  }
| BOOL
  {
    $$ = ColumnType{Type: string($1)}
  }
| BOOLEAN
  {
    $$ = ColumnType{Type: string($1)}
  }
| TINYINT
  {
    $$ = ColumnType{Type: string($1)}
  }
| SMALLINT
  {
    $$ = ColumnType{Type: string($1)}
  }
| MEDIUMINT
  {
    $$ = ColumnType{Type: string($1)}
  }
| INT
  {
    $$ = ColumnType{Type: string($1)}
  }
| INTEGER
  {
    $$ = ColumnType{Type: string($1)}
  }
| BIGINT
  {
    $$ = ColumnType{Type: string($1)}
  }

decimal_type:
REAL float_length_opt
  {
    $$ = ColumnType{Type: string($1)}
    $$.Length = $2.Length
    $$.Scale = $2.Scale
  }
| DOUBLE float_length_opt
  {
    $$ = ColumnType{Type: string($1)}
    $$.Length = $2.Length
    $$.Scale = $2.Scale
  }
| DOUBLE PRECISION float_length_opt
  {
    $$ = ColumnType{Type: string($1) + " " + string($2)}
    $$.Length = $3.Length
    $$.Scale = $3.Scale
  }
| FLOAT_TYPE float_length_opt
  {
    $$ = ColumnType{Type: string($1)}
    $$.Length = $2.Length
    $$.Scale = $2.Scale
  }
| DECIMAL decimal_length_opt
  {
    $$ = ColumnType{Type: string($1)}
    $$.Length = $2.Length
    $$.Scale = $2.Scale
  }
| NUMERIC decimal_length_opt
  {
    $$ = ColumnType{Type: string($1)}
    $$.Length = $2.Length
    $$.Scale = $2.Scale
  }
| DEC decimal_length_opt
  {
    $$ = ColumnType{Type: string($1)}
    $$.Length = $2.Length
    $$.Scale = $2.Scale
  }
| FIXED decimal_length_opt
  {
    $$ = ColumnType{Type: string($1)}
    $$.Length = $2.Length
    $$.Scale = $2.Scale
  }

time_type:
  DATE
  {
    $$ = ColumnType{Type: string($1)}
  }
| TIME length_opt
  {
    $$ = ColumnType{Type: string($1), Length: $2}
  }
| TIMESTAMP length_opt
  {
    $$ = ColumnType{Type: string($1), Length: $2}
  }
| DATETIME length_opt
  {
    $$ = ColumnType{Type: string($1), Length: $2}
  }
| YEAR
  {
    $$ = ColumnType{Type: string($1)}
  }

char_type:
  CHAR length_opt charset_opt collate_opt
  {
    $$ = ColumnType{Type: string($1), Length: $2, Charset: $3, Collate: $4}
  }
| CHARACTER length_opt charset_opt collate_opt
  {
    $$ = ColumnType{Type: string($1), Length: $2, Charset: $3, Collate: $4}
  }
| NATIONAL CHAR length_opt
  {
    $$ = ColumnType{Type: string($1) + " " + string($2), Length: $3}
  }
| NATIONAL CHARACTER length_opt
  {
    $$ = ColumnType{Type: string($1) + " " + string($2), Length: $3}
  }
| NCHAR length_opt
  {
    $$ = ColumnType{Type: string($1), Length: $2}
  }
| VARCHAR length_opt charset_opt collate_opt
  {
    $$ = ColumnType{Type: string($1), Length: $2, Charset: $3, Collate: $4}
  }
| CHARACTER VARYING length_opt charset_opt collate_opt
  {
    $$ = ColumnType{Type: string($1) + " " + string($2), Length: $3, Charset: $4, Collate: $5}
  }
| NVARCHAR length_opt
  {
    $$ = ColumnType{Type: string($1), Length: $2}
  }
| NATIONAL VARCHAR length_opt
  {
    $$ = ColumnType{Type: string($1) + " " + string($2), Length: $3}
  }
| NATIONAL CHARACTER VARYING length_opt
  {
    $$ = ColumnType{Type: string($1) + " " + string($2) + " " + string($3), Length: $4}
  }
| BINARY length_opt
  {
    $$ = ColumnType{Type: string($1), Length: $2}
  }
| VARBINARY length_opt
  {
    $$ = ColumnType{Type: string($1), Length: $2}
  }
| TEXT charset_opt collate_opt
  {
    $$ = ColumnType{Type: string($1), Charset: $2, Collate: $3}
  }
| TINYTEXT charset_opt collate_opt
  {
    $$ = ColumnType{Type: string($1), Charset: $2, Collate: $3}
  }
| MEDIUMTEXT charset_opt collate_opt
  {
    $$ = ColumnType{Type: string($1), Charset: $2, Collate: $3}
  }
| LONGTEXT charset_opt collate_opt
  {
    $$ = ColumnType{Type: string($1), Charset: $2, Collate: $3}
  }
| LONG charset_opt collate_opt
  {
    $$ = ColumnType{Type: string($1), Charset: $2, Collate: $3}
  }
| LONG VARCHAR charset_opt collate_opt
  {
    $$ = ColumnType{Type: string($1) + " " + string($2), Charset: $3, Collate: $4}
  }
| BLOB
  {
    $$ = ColumnType{Type: string($1)}
  }
| TINYBLOB
  {
    $$ = ColumnType{Type: string($1)}
  }
| MEDIUMBLOB
  {
    $$ = ColumnType{Type: string($1)}
  }
| LONGBLOB
  {
    $$ = ColumnType{Type: string($1)}
  }
| JSON
  {
    $$ = ColumnType{Type: string($1)}
  }
| ENUM '(' enum_values ')' charset_opt collate_opt
  {
    $$ = ColumnType{Type: string($1), EnumValues: $3, Charset: $5, Collate: $6}
  }
// need set_values / SetValues ?
| SET '(' enum_values ')' charset_opt collate_opt
  {
    $$ = ColumnType{Type: string($1), EnumValues: $3, Charset: $5, Collate: $6}
  }

spatial_type:
  GEOMETRY
  {
    $$ = ColumnType{Type: string($1)}
  }
| POINT
  {
    $$ = ColumnType{Type: string($1)}
  }
| LINESTRING
  {
    $$ = ColumnType{Type: string($1)}
  }
| POLYGON
  {
    $$ = ColumnType{Type: string($1)}
  }
| GEOMETRYCOLLECTION
  {
    $$ = ColumnType{Type: string($1)}
  }
| MULTIPOINT
  {
    $$ = ColumnType{Type: string($1)}
  }
| MULTILINESTRING
  {
    $$ = ColumnType{Type: string($1)}
  }
| MULTIPOLYGON
  {
    $$ = ColumnType{Type: string($1)}
  }

enum_values:
  STRING
  {
    $$ = make([]string, 0, 4)
    $$ = append($$, string($1))
  }
| enum_values ',' STRING
  {
    $$ = append($1, string($3))
  }

length_opt:
  {
    $$ = nil
  }
| '(' INTEGRAL ')'
  {
    $$ = NewIntVal($2)
  }

float_length_opt:
  {
    $$ = LengthScaleOption{}
  }
| '(' INTEGRAL ',' INTEGRAL ')'
  {
    $$ = LengthScaleOption{
        Length: NewIntVal($2),
        Scale: NewIntVal($4),
    }
  }

decimal_length_opt:
  {
    $$ = LengthScaleOption{}
  }
| '(' INTEGRAL ')'
  {
    $$ = LengthScaleOption{
        Length: NewIntVal($2),
    }
  }
| '(' INTEGRAL ',' INTEGRAL ')'
  {
    $$ = LengthScaleOption{
        Length: NewIntVal($2),
        Scale: NewIntVal($4),
    }
  }

unsigned_opt:
  {
    $$ = BoolVal(false)
  }
| UNSIGNED
  {
    $$ = BoolVal(true)
  }

zero_fill_opt:
  {
    $$ = BoolVal(false)
  }
| ZEROFILL
  {
    $$ = BoolVal(true)
  }

// Null opt returns false to mean NULL (i.e. the default) and true for NOT NULL
null_or_not_null:
  NULL
  {
    $$ = BoolVal(false)
  }
| NOT NULL
  {
    $$ = BoolVal(true)
  }

column_default:
  DEFAULT value_expression
  {
    $$ = $2
  }

on_update:
  ON UPDATE function_call_nonkeyword
  {
    $$ = $3
  }

auto_increment:
  AUTO_INCREMENT
  {
    $$ = BoolVal(true)
  }

charset_opt:
  {
    $$ = ""
  }
| CHARACTER SET ID
  {
    $$ = string($3)
  }
| CHARACTER SET BINARY
  {
    $$ = string($3)
  }

collate_opt:
  {
    $$ = ""
  }
| COLLATE ID
  {
    $$ = string($2)
  }
| COLLATE STRING
  {
    $$ = string($2)
  }

column_key:
  PRIMARY KEY
  {
    $$ = colKeyPrimary
  }
| KEY
  {
    $$ = colKey
  }
| UNIQUE KEY
  {
    $$ = colKeyUniqueKey
  }
| UNIQUE
  {
    $$ = colKeyUnique
  }

column_comment:
  COMMENT_KEYWORD STRING
  {
    $$ = NewStrVal($2)
  }

index_definition:
  index_info '(' index_column_list ')' index_option_list
  {
    $$ = &IndexDefinition{Info: $1, Columns: $3, Options: $5}
  }
| index_info '(' index_column_list ')'
  {
    $$ = &IndexDefinition{Info: $1, Columns: $3}
  }

index_option_list_opt:
  {
    $$ = nil
  }
| index_option_list
  {
    $$ = $1
  }

index_option_list:
  index_option
  {
    $$ = []*IndexOption{$1}
  }
| index_option_list index_option
  {
    $$ = append($$, $2)
  }

index_option:
  USING ID
  {
    $$ = &IndexOption{Name: string($1), Using: string($2)}
  }
| KEY_BLOCK_SIZE equal_opt INTEGRAL
  {
    // should not be string
    $$ = &IndexOption{Name: string($1), Value: NewIntVal($3)}
  }
| COMMENT_KEYWORD STRING
  {
    $$ = &IndexOption{Name: string($1), Value: NewStrVal($2)}
  }

equal_opt:
  /* empty */
  {
    $$ = ""
  }
| '='
  {
    $$ = string($1)
  }

index_info:
  PRIMARY KEY
  {
    $$ = &IndexInfo{Type: string($1) + " " + string($2), Name: NewColIdent("PRIMARY"), Primary: true, Unique: true}
  }
| SPATIAL index_or_key name_opt
  {
    $$ = &IndexInfo{Type: string($1) + " " + string($2), Name: NewColIdent($3), Spatial: true, Unique: false}
  }
| UNIQUE index_or_key name_opt
  {
    $$ = &IndexInfo{Type: string($1) + " " + string($2), Name: NewColIdent($3), Unique: true}
  }
| UNIQUE name_opt
  {
    $$ = &IndexInfo{Type: string($1), Name: NewColIdent($2), Unique: true}
  }
| index_or_key name_opt
  {
    $$ = &IndexInfo{Type: string($1), Name: NewColIdent($2), Unique: false}
  }

indexes_or_keys:
  INDEX
  {
    $$ = string($1)
  }
| INDEXES
  {
    $$ = string($1)
  }
| KEYS
  {
    $$ = string($1)
  }

index_or_key:
  INDEX
  {
    $$ = string($1)
  }
| KEY
  {
    $$ = string($1)
  }

index_or_key_opt:
  {
    $$ = ""
  }
| index_or_key
  {
    $$ = $1
  }

name_opt:
  {
    $$ = ""
  }
| ID
  {
    $$ = string($1)
  }

index_column_list:
  index_column
  {
    $$ = []*IndexColumn{$1}
  }
| index_column_list ',' index_column
  {
    $$ = append($$, $3)
  }

index_column:
  sql_id length_opt asc_desc_opt
  {
      $$ = &IndexColumn{Column: $1, Length: $2, Order: $3}
  }

constraint_definition:
  CONSTRAINT ID constraint_info
  {
    $$ = &ConstraintDefinition{Name: string($2), Details: $3}
  }
|  constraint_info
  {
    $$ = &ConstraintDefinition{Details: $1}
  }


constraint_info:
  FOREIGN KEY '(' column_list ')' REFERENCES table_name '(' column_list ')'
  {
    $$ = &ForeignKeyDefinition{Source: $4, ReferencedTable: $7, ReferencedColumns: $9}
  }
| FOREIGN KEY '(' column_list ')' REFERENCES table_name '(' column_list ')' fk_on_delete
  {
    $$ = &ForeignKeyDefinition{Source: $4, ReferencedTable: $7, ReferencedColumns: $9, OnDelete: $11}
  }
| FOREIGN KEY '(' column_list ')' REFERENCES table_name '(' column_list ')' fk_on_update
  {
    $$ = &ForeignKeyDefinition{Source: $4, ReferencedTable: $7, ReferencedColumns: $9, OnUpdate: $11}
  }
| FOREIGN KEY '(' column_list ')' REFERENCES table_name '(' column_list ')' fk_on_delete fk_on_update
  {
    $$ = &ForeignKeyDefinition{Source: $4, ReferencedTable: $7, ReferencedColumns: $9, OnDelete: $11, OnUpdate: $12}
  }
| FOREIGN KEY '(' column_list ')' REFERENCES table_name '(' column_list ')' fk_on_update fk_on_delete
  {
    $$ = &ForeignKeyDefinition{Source: $4, ReferencedTable: $7, ReferencedColumns: $9, OnDelete: $12, OnUpdate: $11}
  }

from_or_in:
  FROM
  {
    $$ = string($1)
  }
| IN
  {
    $$ = string($1)
  }

show_database_opt:
  {
    $$ = ""
  }
| FROM ID
  {
    $$ = string($2)
  }
| IN ID
  {
    $$ = string($2)
  }

fk_on_delete:
  ON DELETE fk_reference_action
  {
    $$ = $3
  }

fk_on_update:
  ON UPDATE fk_reference_action
  {
    $$ = $3
  }

fk_reference_action:
  RESTRICT
  {
    $$ = Restrict
  }
| CASCADE
  {
    $$ = Cascade
  }
| NO ACTION
  {
    $$ = NoAction
  }
| SET DEFAULT
  {
    $$ = SetDefault
  }
| SET NULL
  {
    $$ = SetNull
  }

table_option_list:
  {
    $$ = ""
  }
| table_option
  {
    $$ = " " + string($1)
  }
| table_option_list ',' table_option
  {
    $$ = string($1) + ", " + string($3)
  }

// rather than explicitly parsing the various keywords for table options,
// just accept any number of keywords, IDs, strings, numbers, and '='
table_option:
  table_opt_value
  {
    $$ = $1
  }
| table_option table_opt_value
  {
    $$ = $1 + " " + $2
  }
| table_option '=' table_opt_value
  {
    $$ = $1 + "=" + $3
  }

table_opt_value:
  reserved_sql_id
  {
    $$ = $1.String()
  }
| STRING
  {
    $$ = "'" + string($1) + "'"
  }
| INTEGRAL
  {
    $$ = string($1)
  }

constraint_symbol_opt:
  {
    $$ = ""
  }
| CONSTRAINT ID
  {
    $$ = string($2)
  }

alter_statement:
  alter_table_statement
| alter_view_statement
| alter_vschema_statement

alter_table_statement:
  ALTER ignore_opt TABLE table_name non_add_drop_or_rename_operation skip_to_end
  {
    $$ = &DDL{Action: AlterStr, Table: $4}
  }
| ALTER ignore_opt TABLE table_name ADD column_opt '(' column_definition ')' skip_to_end
  {
    ddl := &DDL{Action: AlterStr, ColumnAction: AddStr, Table: $4, TableSpec: &TableSpec{}}
    ddl.TableSpec.AddColumn($8)
    ddl.Column = $8.Name
    $$ = ddl
  }
| ALTER ignore_opt TABLE table_name ADD column_opt column_definition column_order_opt skip_to_end
  {
    ddl := &DDL{Action: AlterStr, ColumnAction: AddStr, Table: $4, TableSpec: &TableSpec{}, ColumnOrder: $8}
    ddl.TableSpec.AddColumn($7)
    ddl.Column = $7.Name
    $$ = ddl
  }
| ALTER ignore_opt TABLE table_name ADD ignored_alter_object_type skip_to_end
  {
    $$ = &DDL{Action: AlterStr, Table: $4}
  }
| ALTER ignore_opt TABLE table_name DROP column_opt ID
  {
    $$ = &DDL{Action: AlterStr, ColumnAction: DropStr, Column: NewColIdent(string($7)), Table: $4}
  }
| ALTER ignore_opt TABLE table_name DROP ignored_alter_object_type skip_to_end
  {
    $$ = &DDL{Action: AlterStr, Table: $4}
  }
| ALTER ignore_opt TABLE table_name RENAME COLUMN ID to_or_as ID
  {
    $$ = &DDL{Action: AlterStr, ColumnAction: RenameStr, Table: $4, Column: NewColIdent(string($7)), ToColumn: NewColIdent(string($9))}
  }
| ALTER ignore_opt TABLE table_name RENAME to_opt table_name
  {
    // Change this to a rename statement
    $$ = &DDL{Action: RenameStr, FromTables: TableNames{$4}, ToTables: TableNames{$7}}
  }
| ALTER ignore_opt TABLE table_name ADD index_or_key name_opt using_opt '(' index_column_list ')' index_option_list_opt
  {
    $$ = &DDL{Action: AlterStr, Table: $4, IndexSpec: &IndexSpec{Action: CreateStr, ToName: NewColIdent($7),  Using: $8, Columns: $10, Options: $12}}
  }
| ALTER ignore_opt TABLE table_name ADD constraint_symbol_opt key_type index_or_key_opt name_opt using_opt '(' index_column_list ')' index_option_list_opt
  {
    $$ = &DDL{Action: AlterStr, Table: $4, IndexSpec: &IndexSpec{Action: CreateStr, ToName: NewColIdent($9), Type: $7, Using: $10, Columns: $12, Options: $14}}
  }
| ALTER ignore_opt TABLE table_name DROP CONSTRAINT ID
  {
    $$ = &DDL{Action: AlterStr, ConstraintAction: DropStr, Table: $4, TableSpec: &TableSpec{Constraints:
        []*ConstraintDefinition{&ConstraintDefinition{Name: string($7)}}}}
  }
| ALTER ignore_opt TABLE table_name DROP index_or_key sql_id
  {
    $$ = &DDL{Action: AlterStr, Table: $4, IndexSpec: &IndexSpec{Action: DropStr, ToName: $7}}
  }
| ALTER ignore_opt TABLE table_name RENAME index_or_key sql_id TO sql_id
  {
    $$ = &DDL{Action: AlterStr, Table: $4, IndexSpec: &IndexSpec{Action: RenameStr, FromName: $7, ToName: $9}}
  }
| ALTER ignore_opt TABLE table_name MODIFY column_opt column_definition column_order_opt skip_to_end
  {
    ddl := &DDL{Action: AlterStr, ColumnAction: ModifyStr, Table: $4, TableSpec: &TableSpec{}, ColumnOrder: $8}
    ddl.TableSpec.AddColumn($7)
    ddl.Column = $7.Name
    $$ = ddl
  }
| ALTER ignore_opt TABLE table_name CHANGE column_opt ID column_definition column_order_opt skip_to_end
  {
    ddl := &DDL{Action: AlterStr, ColumnAction: ChangeStr, Table: $4, TableSpec: &TableSpec{}, Column: NewColIdent(string($7)), ColumnOrder: $9}
    ddl.TableSpec.AddColumn($8)
    $$ = ddl
  }
| ALTER ignore_opt TABLE table_name partition_operation
  {
    $$ = &DDL{Action: AlterStr, Table: $4, PartitionSpec: $5}
  }
| ALTER ignore_opt TABLE table_name ADD constraint_definition
  {
    ddl := &DDL{Action: AlterStr, ConstraintAction: AddStr, Table: $4, TableSpec: &TableSpec{}}
    ddl.TableSpec.AddConstraint($6)
    $$ = ddl
  }
| ALTER ignore_opt TABLE table_name DROP FOREIGN KEY ID
  {
    $$ = &DDL{Action: AlterStr, ConstraintAction: DropStr, Table: $4, TableSpec: &TableSpec{Constraints:
        []*ConstraintDefinition{&ConstraintDefinition{Name: string($8), Details: &ForeignKeyDefinition{}}}}}
  }
| ALTER ignore_opt TABLE table_name AUTO_INCREMENT equal_opt expression
  {
    $$ = &DDL{Action: AlterStr, Table: $4, AutoIncSpec: &AutoIncSpec{Value: $7}}
  }

column_order_opt:
  {
    $$ = nil
  }
| FIRST
  {
    $$ = &ColumnOrder{First: true}
  }
| AFTER ID
  {
    $$ = &ColumnOrder{AfterColumn: NewColIdent(string($2))}
  }

alter_view_statement:
  ALTER VIEW table_name ddl_skip_to_end
  {
    $$ = &DDL{Action: AlterStr, Table: $3.ToViewName()}
  }

alter_vschema_statement:
  ALTER VSCHEMA CREATE VINDEX table_name vindex_type_opt vindex_params_opt
  {
    $$ = &DDL{
        Action: CreateVindexStr,
        Table: $5,
        VindexSpec: &VindexSpec{
          Name: NewColIdent($5.Name.String()),
          Type: $6,
          Params: $7,
        },
      }
  }
| ALTER VSCHEMA DROP VINDEX table_name
  {
    $$ = &DDL{
        Action: DropVindexStr,
        Table: $5,
        VindexSpec: &VindexSpec{
          Name: NewColIdent($5.Name.String()),
        },
      }
  }
| ALTER VSCHEMA ADD TABLE table_name
  {
    $$ = &DDL{Action: AddVschemaTableStr, Table: $5}
  }
| ALTER VSCHEMA DROP TABLE table_name
  {
    $$ = &DDL{Action: DropVschemaTableStr, Table: $5}
  }
| ALTER VSCHEMA ON table_name ADD VINDEX sql_id '(' column_list ')' vindex_type_opt vindex_params_opt
  {
    $$ = &DDL{
        Action: AddColVindexStr,
        Table: $4,
        VindexSpec: &VindexSpec{
            Name: $7,
            Type: $11,
            Params: $12,
        },
        VindexCols: $9,
      }
  }
| ALTER VSCHEMA ON table_name DROP VINDEX sql_id
  {
    $$ = &DDL{
        Action: DropColVindexStr,
        Table: $4,
        VindexSpec: &VindexSpec{
            Name: $7,
        },
      }
  }
| ALTER VSCHEMA ADD SEQUENCE table_name
  {
    $$ = &DDL{Action: AddSequenceStr, Table: $5}
  }
| ALTER VSCHEMA ON table_name ADD AUTO_INCREMENT sql_id USING table_name
  {
    $$ = &DDL{
        Action: AddAutoIncStr,
        Table: $4,
        AutoIncSpec: &AutoIncSpec{
            Column: $7,
            Sequence: $9,
        },
    }
  }


column_opt:
  { }
| COLUMN
  { }

ignored_alter_object_type:
  CHECK
| CONSTRAINT
| FOREIGN
| PRIMARY
| PARTITION

partition_operation:
  REORGANIZE PARTITION sql_id INTO openb partition_definitions closeb
  {
    $$ = &PartitionSpec{Action: ReorganizeStr, Name: $3, Definitions: $6}
  }

partition_definitions:
  partition_definition
  {
    $$ = []*PartitionDefinition{$1}
  }
| partition_definitions ',' partition_definition
  {
    $$ = append($1, $3)
  }

partition_definition:
  PARTITION sql_id VALUES LESS THAN openb value_expression closeb
  {
    $$ = &PartitionDefinition{Name: $2, Limit: $7}
  }
| PARTITION sql_id VALUES LESS THAN openb MAXVALUE closeb
  {
    $$ = &PartitionDefinition{Name: $2, Maxvalue: true}
  }

rename_statement:
  RENAME TABLE rename_list
  {
    $$ = $3
  }

rename_list:
  table_name TO table_name
  {
    $$ = &DDL{Action: RenameStr, FromTables: TableNames{$1}, ToTables: TableNames{$3}}
  }
| rename_list ',' table_name TO table_name
  {
    $$ = $1
    $$.FromTables = append($$.FromTables, $3)
    $$.ToTables = append($$.ToTables, $5)
  }

drop_statement:
  DROP TABLE exists_opt table_name_list
  {
    var exists bool
    if $3 != 0 {
      exists = true
    }
    $$ = &DDL{Action: DropStr, FromTables: $4, IfExists: exists}
  }
| DROP INDEX sql_id ON table_name ddl_skip_to_end
  {
    $$ = &DDL{Action: AlterStr, Table: $5, IndexSpec: &IndexSpec{Action: DropStr, ToName: $3}}
  }
| DROP VIEW exists_opt view_name_list
  {
    var exists bool
    if $3 != 0 {
      exists = true
    }
    $$ = &DDL{Action: DropStr, FromViews: $4, IfExists: exists}
  }
| DROP DATABASE exists_opt ID
  {
    var exists bool
    if $3 != 0 {
      exists = true
    }
    $$ = &DBDDL{Action: DropStr, DBName: string($4), IfExists: exists}
  }
| DROP SCHEMA exists_opt ID
  {
    var exists bool
    if $3 != 0 {
      exists = true
    }
    $$ = &DBDDL{Action: DropStr, DBName: string($4), IfExists: exists}
  }
| DROP TRIGGER exists_opt ID
  {
    var exists bool
    if $3 != 0 {
      exists = true
    }
    $$ = &DDL{Action: DropStr, TriggerSpec: &TriggerSpec{Name: string($4)}, IfExists: exists}
  }
| DROP PROCEDURE exists_opt ID
  {
    var exists bool
    if $3 != 0 {
      exists = true
    }
    $$ = &DDL{Action: DropStr, ProcedureSpec: &ProcedureSpec{Name: string($4)}, IfExists: exists}
  }

truncate_statement:
  TRUNCATE TABLE table_name
  {
    $$ = &DDL{Action: TruncateStr, Table: $3}
  }
| TRUNCATE table_name
  {
    $$ = &DDL{Action: TruncateStr, Table: $2}
  }
analyze_statement:
  ANALYZE TABLE table_name
  {
    $$ = &DDL{Action: AlterStr, Table: $3}
  }

show_statement:
  SHOW BINARY ID ddl_skip_to_end /* SHOW BINARY LOGS */
  {
    $$ = &Show{Type: string($2) + " " + string($3)}
  }
/* SHOW CHARACTER SET and SHOW CHARSET are equivalent */
| SHOW CHARACTER SET ddl_skip_to_end
  {
    $$ = &Show{Type: CharsetStr}
  }
| SHOW CHARSET ddl_skip_to_end
  {
    $$ = &Show{Type: string($2)}
  }
| SHOW CREATE DATABASE not_exists_opt ID ddl_skip_to_end
  {
    $$ = &Show{Type: string($2) + " " + string($3), IfNotExists: $4 == 1, Database: string($5)}
  }
| SHOW CREATE SCHEMA not_exists_opt ID ddl_skip_to_end
  {
    $$ = &Show{Type: string($2) + " " + string($3), IfNotExists: $4 == 1, Database: string($5)}
  }
/* Rule to handle SHOW CREATE EVENT, etc. */
| SHOW CREATE ID ddl_skip_to_end
  {
    $$ = &Show{Type: string($2) + " " + string($3)}
  }
| SHOW CREATE PROCEDURE ddl_skip_to_end
  {
    $$ = &Show{Type: string($2) + " " + string($3)}
  }
| SHOW CREATE FUNCTION ddl_skip_to_end
  {
    $$ = &Show{Type: string($2) + " " + string($3)}
  }
| SHOW CREATE TABLE table_name
  {
    $$ = &Show{Type: string($2) + " " + string($3), Table: $4}
  }
| SHOW CREATE TRIGGER table_name
  {
    $$ = &Show{Type: CreateTriggerStr, Table: $4}
  }
| SHOW CREATE VIEW table_name
  {
    $$ = &Show{Type: string($2) + " " + string($3), Table: $4}
  }
| SHOW DATABASES ddl_skip_to_end
  {
    $$ = &Show{Type: string($2)}
  }
| SHOW SCHEMAS ddl_skip_to_end
  {
    $$ = &Show{Type: string($2)}
  }
| SHOW ENGINES
  {
    $$ = &Show{Type: string($2)}
  }
| SHOW indexes_or_keys from_or_in table_name show_database_opt where_expression_opt
  {
    $$ = &Show{Type: IndexStr, Table: $4, Database: $5, ShowIndexFilterOpt: $6}
  }
| SHOW PLUGINS
  {
    $$ = &Show{Type: string($2)}
  }
| SHOW PROCEDURE CODE ddl_skip_to_end
  {
    $$ = &Show{Type: string($2) + " " + string($3)}
  }
| SHOW PROCEDURE STATUS like_or_where_opt
  {
    $$ = &Show{Type: string($2) + " " + string($3), ProcFuncFilter: $4}
  }
| SHOW FUNCTION CODE ddl_skip_to_end
  {
    $$ = &Show{Type: string($2) + " " + string($3)}
  }
| SHOW FUNCTION STATUS like_or_where_opt
  {
    $$ = &Show{Type: string($2) + " " + string($3), ProcFuncFilter: $4}
  }
| SHOW show_session_or_global STATUS ddl_skip_to_end
  {
    $$ = &Show{Scope: $2, Type: string($3)}
  }
| SHOW TABLE ddl_skip_to_end
  {
    $$ = &Show{Type: string($2)}
  }
| SHOW full_opt columns_or_fields FROM table_name from_database_opt like_or_where_opt
  {
    showTablesOpt := &ShowTablesOpt{Full:$2, DbName:$6, Filter:$7}
    $$ = &Show{Type: string($3), ShowTablesOpt: showTablesOpt, OnTable: $5}
  }
| SHOW full_opt tables_or_processlist from_database_opt as_of_opt like_or_where_opt
  {
    // this is ugly, but I couldn't find a better way for now
    if $3 == "processlist" {
      $$ = &Show{Type: $3}
    } else {
    showTablesOpt := &ShowTablesOpt{Full:$2, DbName:$4, Filter:$6, AsOf:$5}
      $$ = &Show{Type: $3, ShowTablesOpt: showTablesOpt}
    }
  }
| SHOW full_opt TRIGGERS from_database_opt like_or_where_opt
  {
    $$ = &Show{Type: string($3), ShowTablesOpt: &ShowTablesOpt{DbName: $4, Filter: $5}}
  }
| SHOW show_session_or_global VARIABLES ddl_skip_to_end
  {
    $$ = &Show{Scope: $2, Type: string($3)}
  }
| SHOW COLLATION
  {
    $$ = &Show{Type: string($2)}
  }
| SHOW COLLATION WHERE expression
  {
    // Cannot dereference $4 directly, or else the parser stackcannot be pooled. See yyParsePooled
    showCollationFilterOpt := $4
    $$ = &Show{Type: string($2), ShowCollationFilterOpt: &showCollationFilterOpt}
  }
| SHOW COLLATION naked_like
  {
    // Cannot dereference $3 directly, or else the parser stackcannot be pooled. See yyParsePooled
    cmp := $3.(*ComparisonExpr)
    cmp.Left = &ColName{Name: NewColIdent("collation")}
    var ex Expr = cmp
    $$ = &Show{Type: string($2), ShowCollationFilterOpt: &ex}
  }
| SHOW VITESS_METADATA VARIABLES like_opt
  {
    showTablesOpt := &ShowTablesOpt{Filter: $4}
    $$ = &Show{Scope: string($2), Type: string($3), ShowTablesOpt: showTablesOpt}
  }
| SHOW VSCHEMA TABLES
  {
    $$ = &Show{Type: string($2) + " " + string($3)}
  }
| SHOW VSCHEMA VINDEXES
  {
    $$ = &Show{Type: string($2) + " " + string($3)}
  }
| SHOW VSCHEMA VINDEXES ON table_name
  {
    $$ = &Show{Type: string($2) + " " + string($3), OnTable: $5}
  }
| SHOW WARNINGS
  {
    $$ = &Show{Type: string($2)}
  }
/*
 * Catch-all for show statements without vitess keywords:
 *
 *  SHOW BINARY LOGS
 *  SHOW INVALID
 *  SHOW VITESS_KEYSPACES
 *  SHOW VITESS_TABLETS
 *  SHOW VITESS_SHARDS
 *  SHOW VITESS_TARGET
 */
| SHOW ID ddl_skip_to_end
  {
    $$ = &Show{Type: string($2)}
  }

naked_like:
LIKE value_expression like_escape_opt
  {
    $$ = &ComparisonExpr{Operator: LikeStr, Right: $2, Escape: $3}
  }

tables_or_processlist:
  TABLES
  {
    $$ = string($1)
  }
| PROCESSLIST
  {
    $$ = string($1)
  }

full_opt:
  /* empty */
  {
    $$ = ""
  }
| FULL
  {
    $$ = "full "
  }

columns_or_fields:
  COLUMNS
  {
      $$ = string($1)
  }
| FIELDS
  {
      $$ = string($1)
  }

from_database_opt:
  /* empty */
  {
    $$ = ""
  }
| FROM table_id
  {
    $$ = $2.v
  }
| IN table_id
  {
    $$ = $2.v
  }

like_or_where_opt:
  /* empty */
  {
    $$ = nil
  }
| LIKE STRING
  {
    $$ = &ShowFilter{Like:string($2)}
  }
| WHERE expression
  {
    $$ = &ShowFilter{Filter:$2}
  }

like_opt:
  /* empty */
    {
      $$ = nil
    }
  | LIKE STRING
    {
      $$ = &ShowFilter{Like:string($2)}
    }

show_session_or_global:
  /* empty */
  {
    $$ = ""
  }
| SESSION
  {
    $$ = SessionStr
  }
| GLOBAL
  {
    $$ = GlobalStr
  }

use_statement:
  USE table_id
  {
    $$ = &Use{DBName: $2}
  }
| USE
  {
    $$ = &Use{DBName:TableIdent{v:""}}
  }

begin_statement:
  BEGIN
  {
    $$ = &Begin{}
  }
| start_transaction_statement
  {
    $$ = $1
  }

start_transaction_statement:
  START TRANSACTION
  {
    $$ = &Begin{}
  }

commit_statement:
  COMMIT
  {
    $$ = &Commit{}
  }

rollback_statement:
  ROLLBACK
  {
    $$ = &Rollback{}
  }

describe:
  DESCRIBE { }
| DESC { }

explain_statement:
  explain_verb format_opt explainable_statement
  {
    $$ = &Explain{ExplainFormat: $2, Statement: $3}
  }
| explain_verb ANALYZE select_statement
  {
    $$ = &Explain{Analyze: true, ExplainFormat: TreeStr, Statement: $3}
  }

explainable_statement:
  select_statement
  {
    $$ = $1
  }
| delete_statement
| insert_statement
| update_statement

format_opt:
  {
    $$ = ""
  }
| FORMAT '=' ID
  {
    $$ = string($3)
  }

explain_verb:
  describe
| EXPLAIN

describe_statement:
  describe table_name
  // rewrite describe table as show columns from table
  {
    $$ = &Show{Type: "columns", OnTable: $2}
  }
| describe skip_to_end
  {
    $$ = &OtherRead{}
  }

other_statement:
  REPAIR skip_to_end
  {
    $$ = &OtherAdmin{}
  }
| OPTIMIZE skip_to_end
  {
    $$ = &OtherAdmin{}
  }
| LOCK TABLES skip_to_end
  {
    $$ = &OtherAdmin{}
  }
| UNLOCK TABLES skip_to_end
  {
    $$ = &OtherAdmin{}
  }

flush_statement:
  FLUSH skip_to_end
  {
    $$ = &DDL{Action: FlushStr}
  }
comment_opt:
  {
    setAllowComments(yylex, true)
  }
  comment_list
  {
    $$ = $2
    setAllowComments(yylex, false)
  }

comment_list:
  {
    $$ = nil
  }
| comment_list COMMENT
  {
    $$ = append($1, $2)
  }

union_op:
  UNION
  {
    $$ = UnionStr
  }
| UNION ALL
  {
    $$ = UnionAllStr
  }
| UNION DISTINCT
  {
    $$ = UnionDistinctStr
  }

cache_opt:
{
  $$ = ""
}
| SQL_NO_CACHE
{
  $$ = SQLNoCacheStr
}
| SQL_CACHE
{
  $$ = SQLCacheStr
}

distinct_opt:
  {
    $$ = ""
  }
| ALL
  {
    $$ = ""
  }
| DISTINCT
  {
    $$ = DistinctStr
  }

straight_join_opt:
  {
    $$ = ""
  }
| STRAIGHT_JOIN
  {
    $$ = StraightJoinHint
  }

select_expression_list_opt:
  {
    $$ = nil
  }
| select_expression_list
  {
    $$ = $1
  }

select_expression_list:
  select_expression
  {
    $$ = SelectExprs{$1}
  }
| select_expression_list ',' select_expression
  {
    $$ = append($$, $3)
  }

select_expression:
  '*'
  {
    $$ = &StarExpr{}
  }
| expression as_ci_opt
  {
    $$ = &AliasedExpr{Expr: $1, As: $2}
  }
| table_id '.' '*'
  {
    $$ = &StarExpr{TableName: TableName{Name: $1}}
  }
| table_id '.' reserved_table_id '.' '*'
  {
    $$ = &StarExpr{TableName: TableName{Qualifier: $1, Name: $3}}
  }

// TODO: handle ROWS UNBOUNDED PRECEDING et al
over:
  OVER sql_id
  {
    $$ = &Over{WindowName: $2}
  }
| OVER openb order_by_opt closeb
  {
    $$ = &Over{OrderBy: $3}
  }
| OVER openb PARTITION BY expression_list order_by_opt closeb
  {
    $$ = &Over{PartitionBy: $5, OrderBy: $6}
  }

over_opt:
  {
    $$ = nil
  }
| over
  {
    $$ = $1
  }

as_ci_opt:
  {
    $$ = ColIdent{}
  }
| col_alias
  {
    $$ = $1
  }
| AS col_alias
  {
    $$ = $2
  }

col_alias:
  ID
  {
    $$ = NewColIdent(string($1))
  }
| non_reserved_keyword
  {
    $$ = NewColIdent(string($1))
  }
| column_name_safe_reserved_keyword
  {
    $$ = NewColIdent(string($1))
  }
| STRING
  {
    $$ = NewColIdent(string($1))
  }

from_opt:
  {
    $$ = TableExprs{&AliasedTableExpr{Expr:TableName{Name: NewTableIdent("dual")}}}
  }
| FROM table_references
  {
    $$ = $2
  }

table_references:
  table_reference
  {
    $$ = TableExprs{$1}
  }
| table_references ',' table_reference
  {
    $$ = append($$, $3)
  }

table_reference:
  table_factor
| join_table

table_factor:
  aliased_table_name
  {
    $$ = $1
  }
| subquery as_opt table_alias
  {
    $$ = &AliasedTableExpr{Expr:$1, As: $3}
  }
| subquery
  {
    // missed alias for subquery
    yylex.Error("Every derived table must have its own alias")
    return 1
  }
| openb table_references closeb
  {
    $$ = &ParenTableExpr{Exprs: $2}
  }

aliased_table_name:
  table_name aliased_table_options
  {
    $$ = $2
    $$.Expr = $1
  }
| table_name PARTITION openb partition_list closeb aliased_table_options
  {
    $$ = $6
    $$.Expr = $1
    $$.Partitions = $4
  }

// All possible combinations of qualifiers for a table alias expression, declared in a single rule to avoid
// shift/reduce conflicts. To avoid grammar ambiguity, we can't always use optional rules that match empty
// (such as as_opt).
aliased_table_options:
  index_hint_list
  {
    $$ = &AliasedTableExpr{Hints: $1}
  }
| AS OF value_expression index_hint_list
  {
    $$ = &AliasedTableExpr{AsOf: &AsOf{Time: $3}, Hints: $4}
  }
| AS OF value_expression as_opt table_alias index_hint_list
  {
    $$ = &AliasedTableExpr{AsOf: &AsOf{Time: $3}, As: $5, Hints: $6}
  }
| AS table_alias index_hint_list
  {
    $$ = &AliasedTableExpr{As: $2, Hints: $3}
  }
| table_alias index_hint_list
  {
    $$ = &AliasedTableExpr{As: $1, Hints: $2}
  }
// SQL:2011 grammar would be nice to have, but it generates
// a parser conflict with FOR UPDATE which is hard to fix
//| FOR SYSTEM_TIME AS OF STRING
//  {
//    $$ = &AsOf{Time: string($5)}
//  }

as_of_opt:
  {
    $$ = nil
  }
| AS OF value_expression
  {
    $$ = $3
  }

column_list:
  sql_id
  {
    $$ = Columns{$1}
  }
| column_list ',' sql_id
  {
    $$ = append($$, $3)
  }

partition_list:
  sql_id
  {
    $$ = Partitions{$1}
  }
| partition_list ',' sql_id
  {
    $$ = append($$, $3)
  }

// There is a grammar conflict here:
// 1: INSERT INTO a SELECT * FROM b JOIN c ON b.i = c.i
// 2: INSERT INTO a SELECT * FROM b JOIN c ON DUPLICATE KEY UPDATE a.i = 1
// When yacc encounters the ON clause, it cannot determine which way to
// resolve. The %prec override below makes the parser choose the
// first construct, which automatically makes the second construct a
// syntax error. This is the same behavior as MySQL.
join_table:
  table_reference inner_join table_factor join_condition_opt
  {
    $$ = &JoinTableExpr{LeftExpr: $1, Join: $2, RightExpr: $3, Condition: $4}
  }
| table_reference straight_join table_factor on_expression_opt
  {
    $$ = &JoinTableExpr{LeftExpr: $1, Join: $2, RightExpr: $3, Condition: $4}
  }
| table_reference outer_join table_reference join_condition
  {
    $$ = &JoinTableExpr{LeftExpr: $1, Join: $2, RightExpr: $3, Condition: $4}
  }
| table_reference natural_join table_factor
  {
    $$ = &JoinTableExpr{LeftExpr: $1, Join: $2, RightExpr: $3}
  }

join_condition:
  ON expression
  { $$ = JoinCondition{On: $2} }
| USING '(' column_list ')'
  { $$ = JoinCondition{Using: $3} }

join_condition_opt:
%prec JOIN
  { $$ = JoinCondition{} }
| join_condition
  { $$ = $1 }

on_expression_opt:
%prec JOIN
  { $$ = JoinCondition{} }
| ON expression
  { $$ = JoinCondition{On: $2} }

as_opt:
  { $$ = struct{}{} }
| AS
  { $$ = struct{}{} }

table_alias:
  table_id
| column_name_safe_reserved_keyword
  {
    $$ = NewTableIdent(string($1))
  }
| STRING
  {
    $$ = NewTableIdent(string($1))
  }

inner_join:
  JOIN
  {
    $$ = JoinStr
  }
| INNER JOIN
  {
    $$ = JoinStr
  }
| CROSS JOIN
  {
    $$ = JoinStr
  }

straight_join:
  STRAIGHT_JOIN
  {
    $$ = StraightJoinStr
  }

outer_join:
  LEFT JOIN
  {
    $$ = LeftJoinStr
  }
| LEFT OUTER JOIN
  {
    $$ = LeftJoinStr
  }
| RIGHT JOIN
  {
    $$ = RightJoinStr
  }
| RIGHT OUTER JOIN
  {
    $$ = RightJoinStr
  }

natural_join:
 NATURAL JOIN
  {
    $$ = NaturalJoinStr
  }
| NATURAL outer_join
  {
    if $2 == LeftJoinStr {
      $$ = NaturalLeftJoinStr
    } else {
      $$ = NaturalRightJoinStr
    }
  }

into_table_name:
  INTO table_name
  {
    $$ = $2
  }
| table_name
  {
    $$ = $1
  }

table_name:
  table_id
  {
    $$ = TableName{Name: $1}
  }
| table_id '.' reserved_table_id
  {
    $$ = TableName{Qualifier: $1, Name: $3}
  }

delete_table_name:
table_id '.' '*'
  {
    $$ = TableName{Name: $1}
  }

index_hint_list:
  {
    $$ = nil
  }
| USE INDEX openb column_list closeb
  {
    $$ = &IndexHints{Type: UseStr, Indexes: $4}
  }
| IGNORE INDEX openb column_list closeb
  {
    $$ = &IndexHints{Type: IgnoreStr, Indexes: $4}
  }
| FORCE INDEX openb column_list closeb
  {
    $$ = &IndexHints{Type: ForceStr, Indexes: $4}
  }

where_expression_opt:
  {
    $$ = nil
  }
| WHERE expression
  {
    $$ = $2
  }

expression:
  condition
  {
    $$ = $1
  }
| expression AND expression
  {
    $$ = &AndExpr{Left: $1, Right: $3}
  }
| expression OR expression
  {
    $$ = &OrExpr{Left: $1, Right: $3}
  }
| NOT expression
  {
    $$ = &NotExpr{Expr: $2}
  }
| expression IS is_suffix
  {
    $$ = &IsExpr{Operator: $3, Expr: $1}
  }
| value_expression
  {
    $$ = $1
  }
| DEFAULT default_opt
  {
    $$ = &Default{ColName: $2}
  }

default_opt:
  /* empty */
  {
    $$ = ""
  }
| openb ID closeb
  {
    $$ = string($2)
  }

boolean_value:
  TRUE
  {
    $$ = BoolVal(true)
  }
| FALSE
  {
    $$ = BoolVal(false)
  }

condition:
  value_expression compare value_expression
  {
    $$ = &ComparisonExpr{Left: $1, Operator: $2, Right: $3}
  }
| value_expression IN col_tuple
  {
    $$ = &ComparisonExpr{Left: $1, Operator: InStr, Right: $3}
  }
| value_expression NOT IN col_tuple
  {
    $$ = &ComparisonExpr{Left: $1, Operator: NotInStr, Right: $4}
  }
| value_expression LIKE value_expression like_escape_opt
  {
    $$ = &ComparisonExpr{Left: $1, Operator: LikeStr, Right: $3, Escape: $4}
  }
| value_expression NOT LIKE value_expression like_escape_opt
  {
    $$ = &ComparisonExpr{Left: $1, Operator: NotLikeStr, Right: $4, Escape: $5}
  }
| value_expression REGEXP value_expression
  {
    $$ = &ComparisonExpr{Left: $1, Operator: RegexpStr, Right: $3}
  }
| value_expression NOT REGEXP value_expression
  {
    $$ = &ComparisonExpr{Left: $1, Operator: NotRegexpStr, Right: $4}
  }
| value_expression BETWEEN value_expression AND value_expression
  {
    $$ = &RangeCond{Left: $1, Operator: BetweenStr, From: $3, To: $5}
  }
| value_expression NOT BETWEEN value_expression AND value_expression
  {
    $$ = &RangeCond{Left: $1, Operator: NotBetweenStr, From: $4, To: $6}
  }
| EXISTS subquery
  {
    $$ = &ExistsExpr{Subquery: $2}
  }

is_suffix:
  NULL
  {
    $$ = IsNullStr
  }
| NOT NULL
  {
    $$ = IsNotNullStr
  }
| TRUE
  {
    $$ = IsTrueStr
  }
| NOT TRUE
  {
    $$ = IsNotTrueStr
  }
| FALSE
  {
    $$ = IsFalseStr
  }
| NOT FALSE
  {
    $$ = IsNotFalseStr
  }

compare:
  '='
  {
    $$ = EqualStr
  }
| '<'
  {
    $$ = LessThanStr
  }
| '>'
  {
    $$ = GreaterThanStr
  }
| LE
  {
    $$ = LessEqualStr
  }
| GE
  {
    $$ = GreaterEqualStr
  }
| NE
  {
    $$ = NotEqualStr
  }
| NULL_SAFE_EQUAL
  {
    $$ = NullSafeEqualStr
  }

like_escape_opt:
  {
    $$ = nil
  }
| ESCAPE value_expression
  {
    $$ = $2
  }

col_tuple:
  row_tuple
  {
    $$ = $1
  }
| subquery
  {
    $$ = $1
  }
| LIST_ARG
  {
    $$ = ListArg($1)
  }

subquery:
  openb select_statement closeb
  {
    $$ = &Subquery{$2}
  }

expression_list:
  expression
  {
    $$ = Exprs{$1}
  }
| expression_list ',' expression
  {
    $$ = append($1, $3)
  }

value_expression:
  value
  {
    $$ = $1
  }
| boolean_value
  {
    $$ = $1
  }
| column_name
  {
    $$ = $1
  }
| tuple_expression
  {
    $$ = $1
  }
| subquery
  {
    $$ = $1
  }
| value_expression '&' value_expression
  {
    $$ = &BinaryExpr{Left: $1, Operator: BitAndStr, Right: $3}
  }
| value_expression '|' value_expression
  {
    $$ = &BinaryExpr{Left: $1, Operator: BitOrStr, Right: $3}
  }
| value_expression '^' value_expression
  {
    $$ = &BinaryExpr{Left: $1, Operator: BitXorStr, Right: $3}
  }
| value_expression '+' value_expression
  {
    $$ = &BinaryExpr{Left: $1, Operator: PlusStr, Right: $3}
  }
| value_expression '-' value_expression
  {
    $$ = &BinaryExpr{Left: $1, Operator: MinusStr, Right: $3}
  }
| value_expression '*' value_expression
  {
    $$ = &BinaryExpr{Left: $1, Operator: MultStr, Right: $3}
  }
| value_expression '/' value_expression
  {
    $$ = &BinaryExpr{Left: $1, Operator: DivStr, Right: $3}
  }
| value_expression DIV value_expression
  {
    $$ = &BinaryExpr{Left: $1, Operator: IntDivStr, Right: $3}
  }
| value_expression '%' value_expression
  {
    $$ = &BinaryExpr{Left: $1, Operator: ModStr, Right: $3}
  }
| value_expression MOD value_expression
  {
    $$ = &BinaryExpr{Left: $1, Operator: ModStr, Right: $3}
  }
| value_expression SHIFT_LEFT value_expression
  {
    $$ = &BinaryExpr{Left: $1, Operator: ShiftLeftStr, Right: $3}
  }
| value_expression SHIFT_RIGHT value_expression
  {
    $$ = &BinaryExpr{Left: $1, Operator: ShiftRightStr, Right: $3}
  }
| column_name JSON_EXTRACT_OP value
  {
    $$ = &BinaryExpr{Left: $1, Operator: JSONExtractOp, Right: $3}
  }
| column_name JSON_UNQUOTE_EXTRACT_OP value
  {
    $$ = &BinaryExpr{Left: $1, Operator: JSONUnquoteExtractOp, Right: $3}
  }
| value_expression COLLATE charset
  {
    $$ = &CollateExpr{Expr: $1, Charset: $3}
  }
| BINARY value_expression %prec UNARY
  {
    $$ = &UnaryExpr{Operator: BinaryStr, Expr: $2}
  }
| UNDERSCORE_BINARY value_expression %prec UNARY
  {
    $$ = &UnaryExpr{Operator: UBinaryStr, Expr: $2}
  }
| UNDERSCORE_UTF8MB4 value_expression %prec UNARY
  {
    $$ = &UnaryExpr{Operator: Utf8mb4Str, Expr: $2}
  }
| '+'  value_expression %prec UNARY
  {
    if num, ok := $2.(*SQLVal); ok && num.Type == IntVal {
      $$ = num
    } else {
      $$ = &UnaryExpr{Operator: UPlusStr, Expr: $2}
    }
  }
| '-'  value_expression %prec UNARY
  {
    if num, ok := $2.(*SQLVal); ok && num.Type == IntVal {
      // Handle double negative
      if num.Val[0] == '-' {
        num.Val = num.Val[1:]
        $$ = num
      } else {
        $$ = NewIntVal(append([]byte("-"), num.Val...))
      }
    } else {
      $$ = &UnaryExpr{Operator: UMinusStr, Expr: $2}
    }
  }
| '~'  value_expression
  {
    $$ = &UnaryExpr{Operator: TildaStr, Expr: $2}
  }
| '!' value_expression %prec UNARY
  {
    $$ = &UnaryExpr{Operator: BangStr, Expr: $2}
  }
| INTERVAL value_expression sql_id
  {
    // This rule prevents the usage of INTERVAL
    // as a function. If support is needed for that,
    // we'll need to revisit this. The solution
    // will be non-trivial because of grammar conflicts.
    $$ = &IntervalExpr{Expr: $2, Unit: $3.String()}
  }
| function_call_generic
| function_call_keyword
| function_call_nonkeyword
| function_call_conflict
| function_call_window
| function_call_aggregate_with_window

/*
  Regular function calls without special token or syntax, guaranteed to not
  introduce side effects due to being a simple identifier
*/
function_call_generic:
  sql_id openb distinct_opt select_expression_list_opt closeb
  {
    $$ = &FuncExpr{Name: $1, Distinct: $3 == DistinctStr, Exprs: $4}
  }
| table_id '.' reserved_sql_id openb select_expression_list_opt closeb
  {
    $$ = &FuncExpr{Qualifier: $1, Name: $3, Exprs: $5}
  }

/*
   Special aggregate function calls that can't be treated like a normal function call, because they have an optional
   OVER clause (not legal on any other non-window, non-aggregate function)
 */
function_call_aggregate_with_window:
 MAX openb distinct_opt select_expression_list closeb over_opt
  {
    $$ = &FuncExpr{Name: NewColIdent(string($1)), Exprs: $4, Distinct: $3 == DistinctStr, Over: $6}
  }
| AVG openb distinct_opt select_expression_list closeb over_opt
  {
    $$ = &FuncExpr{Name: NewColIdent(string($1)), Exprs: $4, Distinct: $3 == DistinctStr, Over: $6}
  }
| BIT_AND openb select_expression_list closeb over_opt
  {
    $$ = &FuncExpr{Name: NewColIdent(string($1)), Exprs: $3, Over: $5}
  }
| BIT_OR openb select_expression_list closeb over_opt
  {
    $$ = &FuncExpr{Name: NewColIdent(string($1)), Exprs: $3, Over: $5}
  }
| BIT_XOR openb select_expression_list closeb over_opt
  {
    $$ = &FuncExpr{Name: NewColIdent(string($1)), Exprs: $3, Over: $5}
  }
| COUNT openb distinct_opt select_expression_list closeb over_opt
  {
    $$ = &FuncExpr{Name: NewColIdent(string($1)), Exprs: $4, Distinct: $3 == DistinctStr, Over: $6}
  }
| JSON_ARRAYAGG openb select_expression_list closeb over_opt
  {
    $$ = &FuncExpr{Name: NewColIdent(string($1)), Exprs: $3, Over: $5}
  }
| JSON_OBJECTAGG openb select_expression_list closeb over_opt
  {
    $$ = &FuncExpr{Name: NewColIdent(string($1)), Exprs: $3, Over: $5}
  }
| MIN openb distinct_opt select_expression_list closeb over_opt
  {
    $$ = &FuncExpr{Name: NewColIdent(string($1)), Exprs: $4, Distinct: $3 == DistinctStr, Over: $6}
  }
| STDDEV_POP openb select_expression_list closeb over_opt
  {
    $$ = &FuncExpr{Name: NewColIdent(string($1)), Exprs: $3, Over: $5}
  }
| STDDEV openb select_expression_list closeb over_opt
  {
    $$ = &FuncExpr{Name: NewColIdent(string($1)), Exprs: $3, Over: $5}
  }
| STD openb select_expression_list closeb over_opt
  {
    $$ = &FuncExpr{Name: NewColIdent(string($1)), Exprs: $3, Over: $5}
  }
| STDDEV_SAMP openb select_expression_list closeb over_opt
  {
    $$ = &FuncExpr{Name: NewColIdent(string($1)), Exprs: $3, Over: $5}
  }
| SUM openb distinct_opt select_expression_list closeb over_opt
  {
    $$ = &FuncExpr{Name: NewColIdent(string($1)), Exprs: $4, Distinct: $3 == DistinctStr, Over: $6}
  }
| VAR_POP openb select_expression_list closeb over_opt
  {
    $$ = &FuncExpr{Name: NewColIdent(string($1)), Exprs: $3, Over: $5}
  }
| VARIANCE openb select_expression_list closeb over_opt
  {
    $$ = &FuncExpr{Name: NewColIdent(string($1)), Exprs: $3, Over: $5}
  }
| VAR_SAMP openb select_expression_list closeb over_opt
  {
    $$ = &FuncExpr{Name: NewColIdent(string($1)), Exprs: $3, Over: $5}
  }

/*
  Function calls with an OVER expression, only valid for certain aggregate and window functions
*/
function_call_window:
  CUME_DIST openb closeb over
  {
    $$ = &FuncExpr{Name: NewColIdent(string($1)), Over: $4}
  }
| DENSE_RANK openb closeb over
  {
    $$ = &FuncExpr{Name: NewColIdent(string($1)), Over: $4}
  }
| FIRST_VALUE openb select_expression closeb over
  {
    $$ = &FuncExpr{Name: NewColIdent(string($1)), Exprs: SelectExprs{$3}, Over: $5}
  }
| LAG openb select_expression_list closeb over
  {
    $$ = &FuncExpr{Name: NewColIdent(string($1)), Exprs: $3, Over: $5}
  }
| LAST_VALUE openb select_expression closeb over
  {
    $$ = &FuncExpr{Name: NewColIdent(string($1)), Exprs: SelectExprs{$3}, Over: $5}
  }
| LEAD openb select_expression_list closeb over
  {
    $$ = &FuncExpr{Name: NewColIdent(string($1)), Exprs: $3, Over: $5}
  }
| NTH_VALUE openb select_expression_list closeb over
  {
    $$ = &FuncExpr{Name: NewColIdent(string($1)), Exprs: $3, Over: $5}
  }
| NTILE openb closeb over
  {
    $$ = &FuncExpr{Name: NewColIdent(string($1)), Over: $4}
  }
| PERCENT_RANK openb closeb over
  {
    $$ = &FuncExpr{Name: NewColIdent(string($1)), Over: $4}
  }
| RANK openb closeb over
  {
    $$ = &FuncExpr{Name: NewColIdent(string($1)), Over: $4}
  }
| ROW_NUMBER openb closeb over
  {
    $$ = &FuncExpr{Name: NewColIdent(string($1)), Over: $4}
  }

/*
  Function calls using reserved keywords, with dedicated grammar rules
  as a result
*/
function_call_keyword:
  LEFT openb select_expression_list closeb
  {
    $$ = &FuncExpr{Name: NewColIdent("left"), Exprs: $3}
  }
| RIGHT openb select_expression_list closeb
  {
    $$ = &FuncExpr{Name: NewColIdent("right"), Exprs: $3}
  }
| SCHEMA openb closeb
  {
    $$ = &FuncExpr{Name: NewColIdent("schema")}
  }
| CONVERT openb expression ',' convert_type closeb
  {
    $$ = &ConvertExpr{Expr: $3, Type: $5}
  }
| CAST openb expression AS convert_type closeb
  {
    $$ = &ConvertExpr{Expr: $3, Type: $5}
  }
| CONVERT openb expression USING charset closeb
  {
    $$ = &ConvertUsingExpr{Expr: $3, Type: $5}
  }
| SUBSTR openb column_name FROM value_expression FOR value_expression closeb
  {
    $$ = &SubstrExpr{Name: $3, From: $5, To: $7}
  }
| SUBSTRING openb column_name FROM value_expression FOR value_expression closeb
  {
    $$ = &SubstrExpr{Name: $3, From: $5, To: $7}
  }
| SUBSTR openb STRING FROM value_expression FOR value_expression closeb
  {
    $$ = &SubstrExpr{StrVal: NewStrVal($3), From: $5, To: $7}
  }
| SUBSTRING openb STRING FROM value_expression FOR value_expression closeb
  {
    $$ = &SubstrExpr{StrVal: NewStrVal($3), From: $5, To: $7}
  }
| MATCH openb select_expression_list closeb AGAINST openb value_expression match_option closeb
  {
  $$ = &MatchExpr{Columns: $3, Expr: $7, Option: $8}
  }
| FIRST openb select_expression_list closeb
  {
    $$ = &FuncExpr{Name: NewColIdent("first"), Exprs: $3}
  }
| GROUP_CONCAT openb distinct_opt select_expression_list order_by_opt separator_opt closeb
  {
    $$ = &GroupConcatExpr{Distinct: $3, Exprs: $4, OrderBy: $5, Separator: $6}
  }
| CASE expression_opt when_expression_list else_expression_opt END
  {
    $$ = &CaseExpr{Expr: $2, Whens: $3, Else: $4}
  }
| VALUES openb column_name closeb
  {
    $$ = &ValuesFuncExpr{Name: $3}
  }

/*
  Function calls using non reserved keywords but with special syntax forms.
  Dedicated grammar rules are needed because of the special syntax
*/
function_call_nonkeyword:
  CURRENT_TIMESTAMP func_datetime_opt
  {
    $$ = &FuncExpr{Name:NewColIdent("current_timestamp")}
  }
| UTC_TIMESTAMP func_datetime_opt
  {
    $$ = &FuncExpr{Name:NewColIdent("utc_timestamp")}
  }
| UTC_TIME func_datetime_opt
  {
    $$ = &FuncExpr{Name:NewColIdent("utc_time")}
  }
/* doesn't support fsp */
| UTC_DATE func_datetime_opt
  {
    $$ = &FuncExpr{Name:NewColIdent("utc_date")}
  }
  // now
| LOCALTIME func_datetime_opt
  {
    $$ = &FuncExpr{Name:NewColIdent("localtime")}
  }
  // now
| LOCALTIMESTAMP func_datetime_opt
  {
    $$ = &FuncExpr{Name:NewColIdent("localtimestamp")}
  }
  // curdate
/* doesn't support fsp */
| CURRENT_DATE func_datetime_opt
  {
    $$ = &FuncExpr{Name:NewColIdent("current_date")}
  }
  // curtime
| CURRENT_TIME func_datetime_opt
  {
    $$ = &FuncExpr{Name:NewColIdent("current_time")}
  }
| CURRENT_USER func_datetime_opt
  {
    $$ = &FuncExpr{Name:NewColIdent("current_user")}
  }
// these functions can also be called with an optional argument
| CURRENT_TIMESTAMP func_datetime_precision
  {
    $$ = &CurTimeFuncExpr{Name:NewColIdent("current_timestamp"), Fsp:$2}
  }
| UTC_TIMESTAMP func_datetime_precision
  {
    $$ = &CurTimeFuncExpr{Name:NewColIdent("utc_timestamp"), Fsp:$2}
  }
| UTC_TIME func_datetime_precision
  {
    $$ = &CurTimeFuncExpr{Name:NewColIdent("utc_time"), Fsp:$2}
  }
  // now
| LOCALTIME func_datetime_precision
  {
    $$ = &CurTimeFuncExpr{Name:NewColIdent("localtime"), Fsp:$2}
  }
  // now
| LOCALTIMESTAMP func_datetime_precision
  {
    $$ = &CurTimeFuncExpr{Name:NewColIdent("localtimestamp"), Fsp:$2}
  }
  // curtime
| CURRENT_TIME func_datetime_precision
  {
    $$ = &CurTimeFuncExpr{Name:NewColIdent("current_time"), Fsp:$2}
  }
| TIMESTAMPADD openb sql_id ',' value_expression ',' value_expression closeb
  {
    $$ = &TimestampFuncExpr{Name:string("timestampadd"), Unit:$3.String(), Expr1:$5, Expr2:$7}
  }
| TIMESTAMPDIFF openb sql_id ',' value_expression ',' value_expression closeb
  {
    $$ = &TimestampFuncExpr{Name:string("timestampdiff"), Unit:$3.String(), Expr1:$5, Expr2:$7}
  }

func_datetime_opt:
  /* empty */
| openb closeb

func_datetime_precision:
  openb value_expression closeb
  {
    $$ = $2
  }

/*
  Function calls using non reserved keywords with *normal* syntax forms. Because
  the names are non-reserved, they need a dedicated rule so as not to conflict
*/
function_call_conflict:
  IF openb select_expression_list closeb
  {
    $$ = &FuncExpr{Name: NewColIdent("if"), Exprs: $3}
  }
| DATABASE openb select_expression_list_opt closeb
  {
    $$ = &FuncExpr{Name: NewColIdent("database"), Exprs: $3}
  }
| MOD openb select_expression_list closeb
  {
    $$ = &FuncExpr{Name: NewColIdent("mod"), Exprs: $3}
  }
| REPLACE openb select_expression_list closeb
  {
    $$ = &FuncExpr{Name: NewColIdent("replace"), Exprs: $3}
  }
| SUBSTR openb select_expression_list closeb
  {
    $$ = &FuncExpr{Name: NewColIdent("substr"), Exprs: $3}
  }
| SUBSTRING openb select_expression_list closeb
  {
    $$ = &FuncExpr{Name: NewColIdent("substr"), Exprs: $3}
  }

match_option:
/*empty*/
  {
    $$ = ""
  }
| IN BOOLEAN MODE
  {
    $$ = BooleanModeStr
  }
| IN NATURAL LANGUAGE MODE
 {
    $$ = NaturalLanguageModeStr
 }
| IN NATURAL LANGUAGE MODE WITH QUERY EXPANSION
 {
    $$ = NaturalLanguageModeWithQueryExpansionStr
 }
| WITH QUERY EXPANSION
 {
    $$ = QueryExpansionStr
 }

charset:
  ID
{
    $$ = string($1)
}
| STRING
{
    $$ = string($1)
}

convert_type:
  BINARY length_opt
  {
    $$ = &ConvertType{Type: string($1), Length: $2}
  }
| CHAR length_opt charset_opt
  {
    $$ = &ConvertType{Type: string($1), Length: $2, Charset: $3, Operator: CharacterSetStr}
  }
| CHAR length_opt ID
  {
    $$ = &ConvertType{Type: string($1), Length: $2, Charset: string($3)}
  }
| DATE
  {
    $$ = &ConvertType{Type: string($1)}
  }
| DATETIME length_opt
  {
    $$ = &ConvertType{Type: string($1), Length: $2}
  }
| DECIMAL decimal_length_opt
  {
    $$ = &ConvertType{Type: string($1)}
    $$.Length = $2.Length
    $$.Scale = $2.Scale
  }
| JSON
  {
    $$ = &ConvertType{Type: string($1)}
  }
| NCHAR length_opt
  {
    $$ = &ConvertType{Type: string($1), Length: $2}
  }
| SIGNED
  {
    $$ = &ConvertType{Type: string($1)}
  }
| SIGNED INTEGER
  {
    $$ = &ConvertType{Type: string($1)}
  }
| TIME length_opt
  {
    $$ = &ConvertType{Type: string($1), Length: $2}
  }
| UNSIGNED
  {
    $$ = &ConvertType{Type: string($1)}
  }
| UNSIGNED INTEGER
  {
    $$ = &ConvertType{Type: string($1)}
  }

expression_opt:
  {
    $$ = nil
  }
| expression
  {
    $$ = $1
  }

separator_opt:
  {
    $$ = string("")
  }
| SEPARATOR STRING
  {
    $$ = " separator '"+string($2)+"'"
  }

when_expression_list:
  when_expression
  {
    $$ = []*When{$1}
  }
| when_expression_list when_expression
  {
    $$ = append($1, $2)
  }

when_expression:
  WHEN expression THEN expression
  {
    $$ = &When{Cond: $2, Val: $4}
  }

else_expression_opt:
  {
    $$ = nil
  }
| ELSE expression
  {
    $$ = $2
  }

column_name:
  sql_id
  {
    $$ = &ColName{Name: $1}
  }
| table_id '.' reserved_sql_id
  {
    $$ = &ColName{Qualifier: TableName{Name: $1}, Name: $3}
  }
| table_id '.' reserved_table_id '.' reserved_sql_id
  {
    $$ = &ColName{Qualifier: TableName{Qualifier: $1, Name: $3}, Name: $5}
  }

value:
  STRING
  {
    $$ = NewStrVal($1)
  }
| HEX
  {
    $$ = NewHexVal($1)
  }
| BIT_LITERAL
  {
    $$ = NewBitVal($1)
  }
| INTEGRAL
  {
    $$ = NewIntVal($1)
  }
| FLOAT
  {
    $$ = NewFloatVal($1)
  }
| HEXNUM
  {
    $$ = NewHexNum($1)
  }
| VALUE_ARG
  {
    $$ = NewValArg($1)
  }
| NULL
  {
    $$ = &NullVal{}
  }

num_val:
  VALUE
  {
    $$ = NewIntVal([]byte("1"))
  }
| INTEGRAL VALUES
  {
    $$ = NewIntVal($1)
  }
| VALUE_ARG VALUES
  {
    $$ = NewValArg($1)
  }

group_by_opt:
  {
    $$ = nil
  }
| GROUP BY group_by_list
  {
    $$ = $3
  }

group_by_list:
  group_by
  {
    $$ = Exprs{$1}
  }
| group_by_list ',' group_by
  {
    $$ = append($1, $3)
  }

group_by:
  expression
  {
    $$ = $1
  }
| column_name_safe_reserved_keyword
  {
    $$ = &ColName{Name: NewColIdent(string($1))}
  }

having_opt:
  {
    $$ = nil
  }
| HAVING having
  {
    $$ = $2
  }

having:
  expression
  {
    $$ = $1
  }
| column_name_safe_reserved_keyword
  {
    $$ = &ColName{Name: NewColIdent(string($1))}
  }

order_by_opt:
  {
    $$ = nil
  }
| ORDER BY order_list
  {
    $$ = $3
  }

order_list:
  order
  {
    $$ = OrderBy{$1}
  }
| order_list ',' order
  {
    $$ = append($1, $3)
  }

order:
  expression asc_desc_opt
  {
    $$ = &Order{Expr: $1, Direction: $2}
  }
| column_name_safe_reserved_keyword asc_desc_opt
  {
    $$ = &Order{Expr: &ColName{Name: NewColIdent(string($1))}, Direction: $2}
  }

asc_desc_opt:
  {
    $$ = AscScr
  }
| ASC
  {
    $$ = AscScr
  }
| DESC
  {
    $$ = DescScr
  }

limit_opt:
  {
    $$ = nil
  }
| LIMIT expression
  {
    $$ = &Limit{Rowcount: $2}
  }
| LIMIT expression ',' expression
  {
    $$ = &Limit{Offset: $2, Rowcount: $4}
  }
| LIMIT expression OFFSET expression
  {
    $$ = &Limit{Offset: $4, Rowcount: $2}
  }

lock_opt:
  {
    $$ = ""
  }
| FOR UPDATE
  {
    $$ = ForUpdateStr
  }
| LOCK IN SHARE MODE
  {
    $$ = ShareModeStr
  }

// insert_data expands all combinations into a single rule.
// This avoids a shift/reduce conflict while encountering the
// following two possible constructs:
// insert into t1(a, b) (select * from t2)
// insert into t1(select * from t2)
// Because the rules are together, the parser can keep shifting
// the tokens until it disambiguates a as sql_id and select as keyword.
insert_data:
  VALUES tuple_list
  {
    $$ = &Insert{Rows: $2}
  }
| select_statement
  {
    $$ = &Insert{Rows: $1}
  }
| openb select_statement closeb
  {
    // Drop the redundant parenthesis.
    $$ = &Insert{Rows: $2}
  }
| openb ins_column_list closeb VALUES tuple_list
  {
    $$ = &Insert{Columns: $2, Rows: $5}
  }
| openb ins_column_list closeb select_statement
  {
    $$ = &Insert{Columns: $2, Rows: $4}
  }
| openb ins_column_list closeb openb select_statement closeb
  {
    // Drop the redundant parenthesis.
    $$ = &Insert{Columns: $2, Rows: $5}
  }

ins_column_list:
  sql_id
  {
    $$ = Columns{$1}
  }
| sql_id '.' sql_id
  {
    $$ = Columns{$3}
  }
| ins_column_list ',' sql_id
  {
    $$ = append($$, $3)
  }
| ins_column_list ',' sql_id '.' sql_id
  {
    $$ = append($$, $5)
  }

on_dup_opt:
  {
    $$ = nil
  }
| ON DUPLICATE KEY UPDATE set_list
  {
    $$ = $5
  }

tuple_list:
  tuple_or_empty
  {
    $$ = Values{$1}
  }
| tuple_list ',' tuple_or_empty
  {
    $$ = append($1, $3)
  }

tuple_or_empty:
  row_tuple
  {
    $$ = $1
  }
| openb closeb
  {
    $$ = ValTuple{}
  }

row_tuple:
  openb expression_list closeb
  {
    $$ = ValTuple($2)
  }

tuple_expression:
  row_tuple
  {
    if len($1) == 1 {
      $$ = &ParenExpr{$1[0]}
    } else {
      $$ = $1
    }
  }

set_list:
  set_expression
  {
    $$ = SetExprs{$1}
  }
| set_list ',' set_expression
  {
    $$ = append($1, $3)
  }

set_expression:
  column_name '=' ON
  {
    $$ = &SetExpr{Name: $1, Expr: NewStrVal([]byte("on"))}
  }
| column_name '=' OFF
  {
    $$ = &SetExpr{Name: $1, Expr: NewStrVal([]byte("off"))}
  }
| column_name '=' expression
  {
    $$ = &SetExpr{Name: $1, Expr: $3}
  }
| charset_or_character_set charset_value collate_opt
  {
    $$ = &SetExpr{Name: NewColName(string($1)), Expr: $2}
  }

charset_or_character_set:
  CHARSET
| CHARACTER SET
  {
    $$ = []byte("charset")
  }
| NAMES

charset_value:
  sql_id
  {
    $$ = NewStrVal([]byte($1.String()))
  }
| STRING
  {
    $$ = NewStrVal($1)
  }
| DEFAULT
  {
    $$ = &Default{}
  }

for_from:
  FOR
| FROM

exists_opt:
  { $$ = 0 }
| IF EXISTS
  { $$ = 1 }

not_exists_opt:
  { $$ = 0 }
| IF NOT EXISTS
  { $$ = 1 }

ignore_opt:
  { $$ = "" }
| IGNORE
  { $$ = IgnoreStr }

non_add_drop_or_rename_operation:
  ALTER
  { $$ = struct{}{} }
| CHARACTER
  { $$ = struct{}{} }
| COMMENT_KEYWORD
  { $$ = struct{}{} }
| DEFAULT
  { $$ = struct{}{} }
| ORDER
  { $$ = struct{}{} }
| CONVERT
  { $$ = struct{}{} }
| PARTITION
  { $$ = struct{}{} }
| UNUSED
  { $$ = struct{}{} }
| ID
  { $$ = struct{}{} }

to_or_as:
  TO
  { $$ = struct{}{} }
| AS
  { $$ = struct{}{} }

to_opt:
  { $$ = struct{}{} }
| TO
  { $$ = struct{}{} }
| AS
  { $$ = struct{}{} }

key_type:
  UNIQUE
  { $$ = UniqueStr }
| FULLTEXT
  { $$ = FulltextStr }
| SPATIAL
  { $$ = SpatialStr }

key_type_opt:
  { $$ = "" }
| key_type
  { $$ = $1 }

using_opt:
  { $$ = ColIdent{} }
| USING sql_id
  { $$ = $2 }

sql_id:
  ID
  {
    $$ = NewColIdent(string($1))
  }
| non_reserved_keyword
  {
    $$ = NewColIdent(string($1))
  }

reserved_sql_id:
  sql_id
| reserved_keyword
  {
    $$ = NewColIdent(string($1))
  }

table_id:
  ID
  {
    $$ = NewTableIdent(string($1))
  }
| non_reserved_keyword
  {
    $$ = NewTableIdent(string($1))
  }

reserved_table_id:
  table_id
| reserved_keyword
  {
    $$ = NewTableIdent(string($1))
  }

/*
  These are not all necessarily reserved in MySQL, but some are.

  These are more importantly reserved because they may conflict with our grammar.
  If you want to move one that is not reserved in MySQL (i.e. ESCAPE) to the
  non_reserved_keywords, you'll need to deal with any conflicts.

  Sorted alphabetically
*/
reserved_keyword:
  ADD
| AFTER
| AND
| ARRAY
| AS
| ASC
| AUTO_INCREMENT
| AVG
| BETWEEN
| BINARY
| BIT_AND
| BIT_OR
| BIT_XOR
| BY
| CALL
| CASE
| COLLATE
| CONVERT
| COUNT
| CREATE
| CROSS
| CURRENT_DATE
| CURRENT_TIME
| CURRENT_TIMESTAMP
| DATABASE
| DATABASES
| DEFAULT
| DELETE
| DESC
| DESCRIBE
| DETERMINISTIC
| DISTINCT
| DIV
| DROP
| ELSE
| ELSEIF
| END
| ESCAPE
| EXISTS
| EXPLAIN
| FALSE
| FIRST
| FOR
| FORCE
| FROM
| GROUP
| GROUPING
| GROUPS
| HAVING
| IF
| IGNORE
| IN
| INOUT
| INDEX
| INNER
| INSERT
| INTERVAL
| INTO
| IS
| JOIN
| JSON_ARRAYAGG
| JSON_OBJECTAGG
| JSON_TABLE
| KEY
| LATERAL
| LEFT
| LIKE
| LIMIT
| LOCALTIME
| LOCALTIMESTAMP
| LOCK
| MATCH
| MAX
| MAXVALUE
| MEMBER
| MIN
| MOD
| MODIFIES
| NATURAL
| NEXT // next should be doable as non-reserved, but is not due to the special `select next num_val` query that vitess supports
| NOT
| NULL
| OF
| OFF
| ON
| OR
| ORDER
| OUT
| OUTER
| OVER
| RECURSIVE
| REGEXP
| RENAME
| REPLACE
| RIGHT
| SCHEMA
| SELECT
| SEPARATOR
| SET
| SHOW
<<<<<<< HEAD
| STD
| STDDEV
| STDDEV_POP
| STDDEV_SAMP
=======
| SQL
>>>>>>> 2e12516a
| STRAIGHT_JOIN
| SUBSTR
| SUBSTRING
| SUM
| SYSTEM
| TABLE
| THEN
| TIMESTAMPADD
| TIMESTAMPDIFF
| TO
| TRUE
| UNION
| UNIQUE
| UNLOCK
| UPDATE
| USE
| USING
| UTC_DATE
| UTC_TIME
| UTC_TIMESTAMP
| VALUES
| VARIANCE
| VAR_POP
| VAR_SAMP
| WHEN
| WHERE
| WINDOW

/*
  These are non-reserved Vitess, because they don't cause conflicts in the grammar.
  Some of them may be reserved in MySQL. The good news is we backtick quote them
  when we rewrite the query, so no issue should arise.

  Sorted alphabetically
*/
non_reserved_keyword:
  AGAINST
| ACTION
| ACTIVE
| ADMIN
| BEGIN
| BIGINT
| BIT
| BLOB
| BOOL
| BOOLEAN
| BUCKETS
| CASCADE
| CATALOG_NAME
| CHAR
| CHARACTER
| CHARSET
| CHECK
| CLASS_ORIGIN
| CLONE
| CODE
| COLLATION
| COLUMNS
| COLUMN_NAME
| COMMENT_KEYWORD
| COMMIT
| COMMITTED
| COMPONENT
| CONSTRAINT_CATALOG
| CONSTRAINT_NAME
| CONSTRAINT_SCHEMA
| CONTAINS
| CURSOR_NAME
| DATA
| DATE
| DATETIME
| DECIMAL
| DEFINITION
| DESCRIPTION
| DOUBLE
| DUPLICATE
| ENFORCED
| ENGINES
| ENUM
| EXCLUDE
| EXPANSION
| FIELDS
| FLOAT_TYPE
| FLUSH
| FOLLOWING
| FOREIGN
| FULLTEXT
| FUNCTION
| GEOMCOLLECTION
| GEOMETRY
| GEOMETRYCOLLECTION
| GET_MASTER_PUBLIC_KEY
| GLOBAL
| HISTOGRAM
| HISTORY
| INACTIVE
| INT
| INTEGER
| INVISIBLE
| INVOKER
| ISOLATION
| JSON
| KEYS
| KEY_BLOCK_SIZE
| LANGUAGE
| LAST_INSERT_ID
| LESS
| LEVEL
| LINESTRING
| LOCKED
| LONGBLOB
| LONGTEXT
| MASTER_COMPRESSION_ALGORITHMS
| MASTER_PUBLIC_KEY_PATH
| MASTER_TLS_CIPHERSUITES
| MASTER_ZSTD_COMPRESSION_LEVEL
| MEDIUMBLOB
| MEDIUMINT
| MEDIUMTEXT
| MESSAGE_TEXT
| MODE
| MULTILINESTRING
| MULTIPOINT
| MULTIPOLYGON
| MYSQL_ERRNO
| NAMES
| NCHAR
| NESTED
| NETWORK_NAMESPACE
| NO
| NOWAIT
| NULLS
| NUMERIC
| OFFSET
| OJ
| OLD
| ONLY
| OPTIMIZE
| OPTIONAL
| ORDINALITY
| ORGANIZATION
| OTHERS
| PARTITION
| PATH
| PERSIST
| PERSIST_ONLY
| PLUGINS
| POINT
| POLYGON
| PRECEDING
| PRIMARY
| PRIVILEGE_CHECKS_USER
| PROCEDURE
| PROCESS
| QUERY
| RANDOM
| READ
| READS
| REAL
| REFERENCE
| REFERENCES
| REORGANIZE
| REPAIR
| REPEATABLE
| REQUIRE_ROW_FORMAT
| RESOURCE
| RESPECT
| RESTART
| RESTRICT
| RETAIN
| REUSE
| ROLE
| ROLLBACK
| SCHEMA_NAME
| SECONDARY
| SECONDARY_ENGINE
| SECONDARY_LOAD
| SECONDARY_UNLOAD
| SECURITY
| SEQUENCE
| SERIALIZABLE
| SESSION
| SHARE
| SIGNAL
| SIGNED
| SKIP
| SMALLINT
| SPATIAL
| SQLSTATE
| SRID
| START
| STATUS
| SUBCLASS_ORIGIN
| TABLES
| TABLE_NAME
| TEXT
| THAN
| THREAD_PRIORITY
| TIES
| TIME
| TIMESTAMP
| TINYBLOB
| TINYINT
| TINYTEXT
| TRANSACTION
| TRIGGER
| TRIGGERS
| TRUNCATE
| UNBOUNDED
| UNCOMMITTED
| UNSIGNED
| UNUSED
| VARBINARY
| VARCHAR
| VARIABLES
| VCPU
| VIEW
| VINDEX
| VINDEXES
| VISIBLE
| VITESS_METADATA
| VSCHEMA
| WARNINGS
| WITH
| WRITE
| YEAR
| ZEROFILL

// Reserved keywords that cause grammar conflicts in some places, but are safe to use as column name / alias identifiers.
// These keywords should also go in reserved_keyword.
column_name_safe_reserved_keyword:
  AVG
| BIT_AND
| BIT_OR
| BIT_XOR
| COUNT
| CUME_DIST
| DENSE_RANK
| FIRST_VALUE
| JSON_ARRAYAGG
| JSON_OBJECTAGG
| LAG
| LAST_VALUE
| LEAD
| MAX
| MIN
| NTH_VALUE
| NTILE
| PERCENT_RANK
| RANK
| ROW_NUMBER
| STD
| STDDEV
| STDDEV_POP
| STDDEV_SAMP
| SUM
| VARIANCE
| VAR_POP
| VAR_SAMP

openb:
  '('
  {
    if incNesting(yylex) {
      yylex.Error("max nesting level reached")
      return 1
    }
  }

closeb:
  ')'
  {
    decNesting(yylex)
  }

skip_to_end:
{
  skipToEnd(yylex)
}

ddl_skip_to_end:
  {
    skipToEnd(yylex)
  }
| openb
  {
    skipToEnd(yylex)
  }
| reserved_sql_id
  {
    skipToEnd(yylex)
  }<|MERGE_RESOLUTION|>--- conflicted
+++ resolved
@@ -137,13 +137,8 @@
 
 %token LEX_ERROR
 %left <bytes> UNION
-<<<<<<< HEAD
-%token <bytes> SELECT STREAM INSERT UPDATE DELETE FROM WHERE GROUP HAVING ORDER BY LIMIT OFFSET FOR
+%token <bytes> SELECT STREAM INSERT UPDATE DELETE FROM WHERE GROUP HAVING ORDER BY LIMIT OFFSET FOR CALL
 %token <bytes> ALL DISTINCT AS EXISTS ASC DESC INTO DUPLICATE DEFAULT SET LOCK UNLOCK KEYS OF
-=======
-%token <bytes> SELECT STREAM INSERT UPDATE DELETE FROM WHERE GROUP HAVING ORDER BY LIMIT OFFSET FOR CALL
-%token <bytes> ALL DISTINCT AS EXISTS ASC DESC INTO DUPLICATE DEFAULT SET LOCK UNLOCK KEYS
->>>>>>> 2e12516a
 %right <bytes> UNIQUE KEY
 %token <bytes> SYSTEM_TIME
 %token <bytes> VALUES LAST_INSERT_ID
@@ -4361,14 +4356,11 @@
 | SEPARATOR
 | SET
 | SHOW
-<<<<<<< HEAD
 | STD
 | STDDEV
 | STDDEV_POP
 | STDDEV_SAMP
-=======
 | SQL
->>>>>>> 2e12516a
 | STRAIGHT_JOIN
 | SUBSTR
 | SUBSTRING
