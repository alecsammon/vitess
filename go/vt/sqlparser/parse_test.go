--- conflicted
+++ resolved
@@ -3102,16 +3102,11 @@
 	}, {
 		input:  "LOAD DATA LOCAL INFILE 'l.csv' INTO TABLE test PARTITION (id) CHARACTER SET UTF8MB4 FIELDS TERMINATED BY '' ESCAPED BY '' LINES TERMINATED BY '' IGNORE 0 LINES (`pk`)",
 		output: "load data local infile 'l.csv' into table test partition (id) character set UTF8MB4 fields terminated by '' escaped by '' lines terminated by '' ignore 0 lines (pk)",
-<<<<<<< HEAD
+	}, {
+		input:  "LOAD DATA LOCAL INFILE 'l.csv' INTO TABLE test PARTITION (id) CHARACTER SET UTF8MB4 FIELDS TERMINATED BY '' ESCAPED BY '' LINES STARTING BY 'xxx' IGNORE 0 LINES (`pk`)",
+		output: "load data local infile 'l.csv' into table test partition (id) character set UTF8MB4 fields terminated by '' escaped by '' lines starting by 'xxx' ignore 0 lines (pk)",
 	}, {
 		input:  "LOAD DATA LOCAL INFILE 'g.xlsx' INTO TABLE test PARTITION (id) CHARACTER SET UTF8MB4 FIELDS TERMINATED BY '' ESCAPED BY '' LINES TERMINATED BY '' (`id`)",
-=======
-	},{
-		input: "LOAD DATA LOCAL INFILE 'l.csv' INTO TABLE test PARTITION (id) CHARACTER SET UTF8MB4 FIELDS TERMINATED BY '' ESCAPED BY '' LINES STARTING BY 'xxx' IGNORE 0 LINES (`pk`)",
-		output: "load data local infile 'l.csv' into table test partition (id) character set UTF8MB4 fields terminated by '' escaped by '' lines starting by 'xxx' ignore 0 lines (pk)",
-	},{
-		input: "LOAD DATA LOCAL INFILE 'g.xlsx' INTO TABLE test PARTITION (id) CHARACTER SET UTF8MB4 FIELDS TERMINATED BY '' ESCAPED BY '' LINES TERMINATED BY '' (`id`)",
->>>>>>> 8460b654
 		output: "load data local infile 'g.xlsx' into table test partition (id) character set UTF8MB4 fields terminated by '' escaped by '' lines terminated by '' (id)",
 	}, {
 		input:  "LOAD DATA INFILE '/tmp/jokes.txt' INTO TABLE jokes FIELDS TERMINATED BY '' LINES TERMINATED BY '\n%%\n' (joke)",
