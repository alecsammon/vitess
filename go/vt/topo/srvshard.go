--- conflicted
+++ resolved
@@ -51,11 +51,7 @@
 	sa[i], sa[j] = sa[j], sa[i]
 }
 
-<<<<<<< HEAD
 // Sort will sort the SrvShardArray on keyrange.
-=======
-// Sort will sort the list according to KeyRange.Start
->>>>>>> dcfa38ea
 func (sa SrvShardArray) Sort() { sort.Sort(sa) }
 
 // NewSrvShard returns an empty SrvShard with the given version.
@@ -117,20 +113,13 @@
 	return false
 }
 
-<<<<<<< HEAD
-// SrvKeyspace us a distilled serving copy of keyspace detail stored in the local
-// cell for fast access. Derived from the global keyspace, shards and
-// local details.
-=======
 // SrvKeyspace is a distilled serving copy of keyspace detail stored
 // in the local cell for fast access. Derived from the global
 // keyspace, shards and local details.
 // By design, it should not contain details about the Shards themselves,
 // but just which shards to use for serving.
-// FIXME(alainjobart) remove TabletTypes
 // FIXME(alainjobart) KeyspacePartition has SrvShard, to be replaced by
 // ShardReference.
->>>>>>> dcfa38ea
 // In zk, it is in /zk/<cell>/vt/ns/<keyspace>
 type SrvKeyspace struct {
 	// Shards to use per type, only contains complete partitions.
